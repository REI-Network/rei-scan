--- conflicted
+++ resolved
@@ -2,17 +2,11 @@
 
 ## Metrics
 
-<<<<<<< HEAD
-BlockScout is setup to export [Prometheus](https://prometheus.io/) metrics at `/metrics`.
- 
-[Wobserver](https://github.com/shinyscorpion/) is available for metrics display at `/wobserver`. For example, `https://blockscout.com/eth/mainnet/wobserver/`
-=======
 ### Wobserver
 
 [Wobserver](https://github.com/shinyscorpion/wobserver) is configured to display data from the `/metrics` endpoint in a web interface. To view, go to `/wobserver` for the chain you would like to view. 
 
 For example `https://blockscout.com/eth/mainnet/wobserver`
->>>>>>> bd7ded70
 
 ### Prometheus
 
@@ -24,11 +18,7 @@
 
 ### Grafana
 
-<<<<<<< HEAD
-Grafana dashboards may also be used for metrics display.
-=======
 The Grafana dashboard may also be used for metrics display.
->>>>>>> bd7ded70
 
 1. Install grafana: `brew install grafana`
 2. Install Pie Chart panel plugin: `grafana-cli plugins install grafana-piechart-panel`
