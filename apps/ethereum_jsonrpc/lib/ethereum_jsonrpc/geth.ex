defmodule EthereumJSONRPC.Geth do
  @moduledoc """
  Ethereum JSONRPC methods that are only supported by [Geth](https://github.com/ethereum/go-ethereum/wiki/geth).
  """

  require Logger

  import EthereumJSONRPC, only: [id_to_params: 1, integer_to_quantity: 1, json_rpc: 2, request: 1]

  alias EthereumJSONRPC.{FetchedBalance, FetchedCode, PendingTransaction, Utility.CommonHelper}
  alias EthereumJSONRPC.Geth.{Calls, PolygonTracer, Tracer}

  @behaviour EthereumJSONRPC.Variant

  @doc """
  Block reward contract beneficiary fetching is not supported currently for Geth.

  To signal to the caller that fetching is not supported, `:ignore` is returned.
  """
  @impl EthereumJSONRPC.Variant
  def fetch_beneficiaries(_block_range, _json_rpc_named_arguments), do: :ignore

  @doc """
  Fetches the `t:Explorer.Chain.InternalTransaction.changeset/2` params.
  """
  @impl EthereumJSONRPC.Variant
  def fetch_internal_transactions(transactions_params, json_rpc_named_arguments) when is_list(transactions_params) do
    id_to_params = id_to_params(transactions_params)

    json_rpc_named_arguments_corrected_timeout = correct_timeouts(json_rpc_named_arguments)

    with {:ok, responses} <-
           id_to_params
           |> debug_trace_transaction_requests()
           |> json_rpc(json_rpc_named_arguments_corrected_timeout) do
      debug_trace_transaction_responses_to_internal_transactions_params(
        responses,
        id_to_params,
        json_rpc_named_arguments
      )
    end
  end

  defp correct_timeouts(json_rpc_named_arguments) do
    debug_trace_transaction_timeout =
      Application.get_env(:ethereum_jsonrpc, __MODULE__)[:debug_trace_transaction_timeout]

    case CommonHelper.parse_duration(debug_trace_transaction_timeout) do
      {:error, :invalid_format} ->
        json_rpc_named_arguments

      parsed_timeout ->
        json_rpc_named_arguments
        |> put_in([:transport_options, :http_options, :timeout], parsed_timeout)
        |> put_in([:transport_options, :http_options, :recv_timeout], parsed_timeout)
    end
  end

  @doc """
  Fetches the first trace from the trace URL.
  """
  @impl EthereumJSONRPC.Variant
  def fetch_first_trace(_transactions_params, _json_rpc_named_arguments), do: :ignore

  @doc """
  Internal transaction fetching for entire blocks is not currently supported for Geth.

  To signal to the caller that fetching is not supported, `:ignore` is returned.
  """
  @impl EthereumJSONRPC.Variant
  def fetch_block_internal_transactions(_block_range, _json_rpc_named_arguments), do: :ignore

  @doc """
  Fetches the pending transactions from the Geth node.
  """
  @impl EthereumJSONRPC.Variant
  def fetch_pending_transactions(json_rpc_named_arguments) do
    PendingTransaction.fetch_pending_transactions_geth(json_rpc_named_arguments)
  end

  defp debug_trace_transaction_requests(id_to_params) when is_map(id_to_params) do
    Enum.map(id_to_params, fn {id, %{hash_data: hash_data}} ->
      debug_trace_transaction_request(%{id: id, hash_data: hash_data})
    end)
  end

  @tracer_path "priv/js/ethereum_jsonrpc/geth/debug_traceTransaction/tracer.js"
  @external_resource @tracer_path
  @tracer File.read!(@tracer_path)

  defp debug_trace_transaction_request(%{id: id, hash_data: hash_data}) do
<<<<<<< HEAD
    request(%{
      id: id,
      method: "debug_traceTransaction",
      params: [hash_data, %{tracer: @tracer}]
=======
    debug_trace_transaction_timeout =
      Application.get_env(:ethereum_jsonrpc, __MODULE__)[:debug_trace_transaction_timeout]

    tracer =
      cond do
        tracer_type() == "js" ->
          %{"tracer" => @tracer}

        tracer_type() in ~w(opcode polygon_edge) ->
          %{
            "enableMemory" => true,
            "disableStack" => false,
            "disableStorage" => true,
            "enableReturnData" => false
          }

        true ->
          %{"tracer" => "callTracer"}
      end

    request(%{
      id: id,
      method: "debug_traceTransaction",
      params: [hash_data, %{timeout: debug_trace_transaction_timeout} |> Map.merge(tracer)]
>>>>>>> 47f2075f
    })
  end

  defp debug_trace_transaction_responses_to_internal_transactions_params(
         [%{result: %{"structLogs" => _}} | _] = responses,
         id_to_params,
         json_rpc_named_arguments
       )
       when is_map(id_to_params) do
    if tracer_type() not in ["opcode", "polygon_edge"] do
      Logger.warning(
        "structLogs found in debug_traceTransaction response, you should probably change your INDEXER_INTERNAL_TRANSACTIONS_TRACER_TYPE env value"
      )
    end

    with {:ok, receipts} <-
           id_to_params
           |> Enum.map(fn {id, %{hash_data: hash_data}} ->
             request(%{id: id, method: "eth_getTransactionReceipt", params: [hash_data]})
           end)
           |> json_rpc(json_rpc_named_arguments),
         {:ok, txs} <-
           id_to_params
           |> Enum.map(fn {id, %{hash_data: hash_data}} ->
             request(%{id: id, method: "eth_getTransactionByHash", params: [hash_data]})
           end)
           |> json_rpc(json_rpc_named_arguments) do
      receipts_map = Enum.into(receipts, %{}, fn %{id: id, result: receipt} -> {id, receipt} end)
      txs_map = Enum.into(txs, %{}, fn %{id: id, result: tx} -> {id, tx} end)

      tracer =
        if Application.get_env(:ethereum_jsonrpc, __MODULE__)[:tracer] == "polygon_edge",
          do: PolygonTracer,
          else: Tracer

      responses
      |> Enum.map(fn
        %{result: %{"structLogs" => nil}} ->
          []

        %{id: id, result: %{"structLogs" => _} = result} ->
          debug_trace_transaction_response_to_internal_transactions_params(
            %{id: id, result: tracer.replay(result, Map.fetch!(receipts_map, id), Map.fetch!(txs_map, id))},
            id_to_params
          )
      end)
      |> reduce_internal_transactions_params()
      |> fetch_missing_data(json_rpc_named_arguments)
    end
  end

  defp debug_trace_transaction_responses_to_internal_transactions_params(
         responses,
         id_to_params,
         _json_rpc_named_arguments
       )
       when is_list(responses) and is_map(id_to_params) do
    responses
    |> EthereumJSONRPC.sanitize_responses(id_to_params)
    |> Enum.map(&debug_trace_transaction_response_to_internal_transactions_params(&1, id_to_params))
    |> reduce_internal_transactions_params()
  end

  defp fetch_missing_data({:ok, transactions}, json_rpc_named_arguments) when is_list(transactions) do
    id_to_params = id_to_params(transactions)

    with {:ok, responses} <-
           id_to_params
           |> Enum.map(fn
             {id, %{created_contract_address_hash: address, block_number: block_number}} ->
               FetchedCode.request(%{id: id, block_quantity: integer_to_quantity(block_number), address: address})

             {id, %{type: "selfdestruct", from_address_hash: hash_data, block_number: block_number}} ->
               FetchedBalance.request(%{id: id, block_quantity: integer_to_quantity(block_number), hash_data: hash_data})

             _ ->
               nil
           end)
           |> Enum.reject(&is_nil/1)
           |> json_rpc(json_rpc_named_arguments) do
      results = Enum.into(responses, %{}, fn %{id: id, result: result} -> {id, result} end)

      transactions =
        id_to_params
        |> Enum.map(fn
          {id, %{created_contract_address_hash: _} = transaction} ->
            %{transaction | created_contract_code: Map.fetch!(results, id)}

          {id, %{type: "selfdestruct"} = transaction} ->
            %{transaction | value: Map.fetch!(results, id)}

          {_, transaction} ->
            transaction
        end)

      {:ok, transactions}
    end
  end

  defp fetch_missing_data(result, _json_rpc_named_arguments), do: result

  defp debug_trace_transaction_response_to_internal_transactions_params(%{id: id, result: calls}, id_to_params)
       when is_map(id_to_params) do
    %{block_number: block_number, hash_data: transaction_hash, transaction_index: transaction_index} =
      Map.fetch!(id_to_params, id)

    internal_transaction_params =
      calls
      |> prepare_calls()
      |> Stream.with_index()
      |> Enum.map(fn {trace, index} ->
        Map.merge(trace, %{
          "blockNumber" => block_number,
          "index" => index,
          "transactionIndex" => transaction_index,
          "transactionHash" => transaction_hash
        })
      end)
      |> Calls.to_internal_transactions_params()

    {:ok, internal_transaction_params}
  end

  defp debug_trace_transaction_response_to_internal_transactions_params(%{id: id, error: error}, id_to_params)
       when is_map(id_to_params) do
    %{
      block_number: block_number,
      hash_data: "0x" <> transaction_hash_digits = transaction_hash,
      transaction_index: transaction_index
    } = Map.fetch!(id_to_params, id)

    not_found_message = "transaction " <> transaction_hash_digits <> " not found"

    normalized_error =
      case error do
        %{code: -32_000, message: ^not_found_message} ->
          %{message: :not_found}

        %{code: -32_000, message: "execution timeout"} ->
          %{message: :timeout}

        _ ->
          error
      end

    annotated_error =
      Map.put(normalized_error, :data, %{
        block_number: block_number,
        transaction_index: transaction_index,
        transaction_hash: transaction_hash
      })

    {:error, annotated_error}
  end

  def prepare_calls(calls) do
    case Application.get_env(:ethereum_jsonrpc, __MODULE__)[:tracer] do
      "call_tracer" -> {calls, 0} |> parse_call_tracer_calls([], [], false) |> Enum.reverse()
      _ -> calls
    end
  end

  defp parse_call_tracer_calls(calls, acc, trace_address, inner? \\ true)
  defp parse_call_tracer_calls([], acc, _trace_address, _inner?), do: acc
  defp parse_call_tracer_calls({%{"type" => 0}, _}, acc, _trace_address, _inner?), do: acc

  defp parse_call_tracer_calls({%{"type" => type}, _}, [last | acc], _trace_address, _inner?)
       when type in ["STOP", "stop"] do
    [Map.put(last, "error", "execution stopped") | acc]
  end

  defp parse_call_tracer_calls({%{"type" => upcase_type, "from" => from} = call, index}, acc, trace_address, inner?) do
    case String.downcase(upcase_type) do
      type when type in ~w(call callcode delegatecall staticcall create create2 selfdestruct revert stop) ->
        new_trace_address = [index | trace_address]

        formatted_call =
          %{
            "type" => if(type in ~w(call callcode delegatecall staticcall), do: "call", else: type),
            "callType" => type,
            "from" => from,
            "to" => Map.get(call, "to", "0x"),
            "createdContractAddressHash" => Map.get(call, "to", "0x"),
            "value" => Map.get(call, "value", "0x0"),
            "gas" => Map.get(call, "gas", "0x0"),
            "gasUsed" => Map.get(call, "gasUsed", "0x0"),
            "input" => Map.get(call, "input", "0x"),
            "init" => Map.get(call, "input", "0x"),
            "createdContractCode" => Map.get(call, "output", "0x"),
            "traceAddress" => if(inner?, do: Enum.reverse(new_trace_address), else: []),
            "error" => call["error"]
          }
          |> case do
            %{"error" => nil} = ok_call ->
              ok_call
              |> Map.delete("error")
              # to handle staticcall, all other cases handled by EthereumJSONRPC.Geth.Call.elixir_to_internal_transaction_params/1
              |> Map.put("output", Map.get(call, "output", "0x"))

            error_call ->
              error_call
          end

        parse_call_tracer_calls(
          Map.get(call, "calls", []),
          [formatted_call | acc],
          if(inner?, do: new_trace_address, else: [])
        )

      _unknown_type ->
        Logger.warning("Call from a callTracer with an unknown type: #{inspect(call)}")
        acc
    end
  end

  defp parse_call_tracer_calls(calls, acc, trace_address, _inner) when is_list(calls) do
    calls
    |> Stream.with_index()
    |> Enum.reduce(acc, &parse_call_tracer_calls(&1, &2, trace_address))
  end

  defp reduce_internal_transactions_params(internal_transactions_params) when is_list(internal_transactions_params) do
    internal_transactions_params
    |> Enum.reduce({:ok, []}, &internal_transactions_params_reducer/2)
    |> finalize_internal_transactions_params()
  end

  defp internal_transactions_params_reducer(
         {:ok, internal_transactions_params},
         {:ok, acc_internal_transactions_params_list}
       ),
       do: {:ok, [internal_transactions_params, acc_internal_transactions_params_list]}

  defp internal_transactions_params_reducer({:ok, _}, {:error, _} = acc_error), do: acc_error
  defp internal_transactions_params_reducer({:error, reason}, {:ok, _}), do: {:error, [reason]}

  defp internal_transactions_params_reducer({:error, reason}, {:error, acc_reasons}) when is_list(acc_reasons),
    do: {:error, [reason | acc_reasons]}

  defp finalize_internal_transactions_params({:ok, acc_internal_transactions_params_list})
       when is_list(acc_internal_transactions_params_list) do
    internal_transactions_params =
      acc_internal_transactions_params_list
      |> Enum.reverse()
      |> List.flatten()

    {:ok, internal_transactions_params}
  end

  defp finalize_internal_transactions_params({:error, acc_reasons}) do
    {:error, Enum.reverse(acc_reasons)}
  end

  defp tracer_type do
    Application.get_env(:ethereum_jsonrpc, __MODULE__)[:tracer]
  end
end<|MERGE_RESOLUTION|>--- conflicted
+++ resolved
@@ -89,37 +89,10 @@
   @tracer File.read!(@tracer_path)
 
   defp debug_trace_transaction_request(%{id: id, hash_data: hash_data}) do
-<<<<<<< HEAD
     request(%{
       id: id,
       method: "debug_traceTransaction",
       params: [hash_data, %{tracer: @tracer}]
-=======
-    debug_trace_transaction_timeout =
-      Application.get_env(:ethereum_jsonrpc, __MODULE__)[:debug_trace_transaction_timeout]
-
-    tracer =
-      cond do
-        tracer_type() == "js" ->
-          %{"tracer" => @tracer}
-
-        tracer_type() in ~w(opcode polygon_edge) ->
-          %{
-            "enableMemory" => true,
-            "disableStack" => false,
-            "disableStorage" => true,
-            "enableReturnData" => false
-          }
-
-        true ->
-          %{"tracer" => "callTracer"}
-      end
-
-    request(%{
-      id: id,
-      method: "debug_traceTransaction",
-      params: [hash_data, %{timeout: debug_trace_transaction_timeout} |> Map.merge(tracer)]
->>>>>>> 47f2075f
     })
   end
 
