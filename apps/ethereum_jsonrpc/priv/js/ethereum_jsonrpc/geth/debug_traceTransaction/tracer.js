// tracer allows Geth's `debug_traceTransaction` to mimic the output of Parity's `trace_replayTransaction`
{
    // The call stack of the EVM execution.
    callStack: [{}],

    // step is invoked for every opcode that the VM executes.
    step(log, db) {
        // Capture any errors immediately
        var error = log.getError();

        if (error !== undefined) {
            this.fault(log, db);
        } else {
            this.success(log, db);
        }
    },

    // fault is invoked when the actual execution of an opcode fails.
    fault(log, db) {
        // If the topmost call already reverted, don't handle the additional fault again
        if (this.topCall().error === undefined) {
            this.putError(log);
        }
    },

    putError(log) {
        if (this.callStack.length > 1) {
            this.putErrorInTopCall(log);
        } else {
            this.putErrorInBottomCall(log);
        }
    },

    putErrorInTopCall(log) {
        // Pop off the just failed call
        var call = this.callStack.pop();
        this.putErrorInCall(log, call);
        this.pushChildCall(call);
    },

    putErrorInBottomCall(log) {
        var call = this.bottomCall();
        this.putErrorInCall(log, call);
    },

    putErrorInCall(log, call) {
        call.error = log.getError();

        // Consume all available gas and clean any leftovers
        if (call.gasBigInt !== undefined) {
            call.gasUsedBigInt = call.gasBigInt;
        }

        delete call.outputOffset;
        delete call.outputLength;
    },

    topCall() {
        return this.callStack[this.callStack.length - 1];
    },

    bottomCall() {
        return this.callStack[0];
    },

    pushChildCall(childCall) {
        var topCall = this.topCall();

        if (topCall.calls === undefined) {
            topCall.calls = [];
        }

        topCall.calls.push(childCall);
    },

    pushGasToTopCall(log) {
        var topCall = this.topCall();

        if (topCall.gasBigInt === undefined) {
            topCall.gasBigInt = log.getGas();
        }
        topCall.gasUsedBigInt = topCall.gasBigInt - log.getGas() - log.getCost();
    },

    success(log, db) {
        var op = log.op.toString();

        this.beforeOp(log, db);

        switch (op) {
            case 'CREATE':
                this.createOp(log);
                break;
            case 'CREATE2':
                this.create2Op(log);
                break;
            case 'SELFDESTRUCT':
                this.selfDestructOp(log, db);
                break;
            case 'CALL':
            case 'CALLCODE':
            case 'DELEGATECALL':
            case 'STATICCALL':
                this.callOp(log, op);
                break;
            case 'REVERT':
                this.revertOp();
                break;
        }
    },

    beforeOp(log, db) {
        /**
         * Depths
         * 0 - `ctx`.  Never shows up in `log.getDepth()`
         * 1 - first level of `log.getDepth()`
         *
         * callStack indexes
         *
         * 0 - pseudo-call stand-in for `ctx` in initializer (`callStack: [{}]`)
         * 1 - first callOp inside of `ctx`
         */
        var logDepth = log.getDepth();
        var callStackDepth = this.callStack.length;

        if (logDepth < callStackDepth) {
            // Pop off the last call and get the execution results
            var call = this.callStack.pop();

            var ret = log.stack.peek(0);

            if (!ret.equals(0)) {
                if (call.type === 'create' || call.type === 'create2') {
                    call.createdContractAddressHash = toHex(toAddress(ret.toString(16)));
                    call.createdContractCode = toHex(db.getCode(toAddress(ret.toString(16))));
                } else {
                    call.output = toHex(log.memory.slice(call.outputOffset, call.outputOffset + call.outputLength));
                }
            } else if (call.error === undefined) {
                call.error = 'internal failure';
            }

            delete call.outputOffset;
            delete call.outputLength;

            this.pushChildCall(call);
        }
        else {
            this.pushGasToTopCall(log);
        }
    },

    createOp(log) {
        var inputOffset = log.stack.peek(1).valueOf();
        var inputLength = log.stack.peek(2).valueOf();
        var inputEnd = inputOffset + inputLength;
        var stackValue = log.stack.peek(0);

        var call = {
            type: 'create',
            from: toHex(log.contract.getAddress()),
            init: toHex(log.memory.slice(inputOffset, inputEnd)),
            valueBigInt: bigInt(stackValue.toString(10))
        };
        this.callStack.push(call);
    },

    create2Op(log) {
        var inputOffset = log.stack.peek(1).valueOf();
        var inputLength = log.stack.peek(2).valueOf();
        var inputEnd = inputOffset + inputLength;
        var stackValue = log.stack.peek(0);

        var call = {
            type: 'create2',
            from: toHex(log.contract.getAddress()),
            init: toHex(log.memory.slice(inputOffset, inputEnd)),
            valueBigInt: bigInt(stackValue.toString(10))
        };
        this.callStack.push(call);
    },

    selfDestructOp(log, db) {
        var contractAddress = log.contract.getAddress();

        this.pushChildCall({
            type: 'selfdestruct',
            from: toHex(contractAddress),
            to: toHex(toAddress(log.stack.peek(0).toString(16))),
            gasBigInt: log.getGas(),
            gasUsedBigInt: log.getCost(),
            valueBigInt: db.getBalance(contractAddress)
        });
    },

    callOp(log, op) {
        var to = toAddress(log.stack.peek(1).toString(16));

        // Skip any pre-compile invocations, those are just fancy opcodes
        if (!isPrecompiled(to)) {
            this.callCustomOp(log, op, to);
        }
    },

    callCustomOp(log, op, to) {
        var stackOffset = (op === 'DELEGATECALL' || op === 'STATICCALL' ? 0 : 1);

        var inputOffset = log.stack.peek(2 + stackOffset).valueOf();
        var inputLength = log.stack.peek(3 + stackOffset).valueOf();
        var inputEnd = inputOffset + inputLength;

        var call = {
            type: 'call',
            callType: op.toLowerCase(),
            from: toHex(log.contract.getAddress()),
            to: toHex(to),
            input: toHex(log.memory.slice(inputOffset, inputEnd)),
            outputOffset: log.stack.peek(4 + stackOffset).valueOf(),
            outputLength: log.stack.peek(5 + stackOffset).valueOf()
        };

        switch (op) {
            case 'CALL':
            case 'CALLCODE':
                call.valueBigInt = bigInt(log.stack.peek(2));
                break;
            case 'DELEGATECALL':
                // value inherited from scope during call sequencing
                break;
            case 'STATICCALL':
                // by definition static calls transfer no value
                call.valueBigInt = bigInt.zero;
                break;
            default:
                throw 'Unknown custom call op ' + op;
        }

        this.callStack.push(call);
    },

    revertOp() {
        this.topCall().error = 'execution reverted';
    },

    // result is invoked when all the opcodes have been iterated over and returns
    // the final result of the tracing.
    result(ctx, db) {
        var result = this.ctxToResult(ctx, db);
        var filtered = this.filterNotUndefined(result);
        var callSequence = this.sequence(filtered, [], filtered.valueBigInt, []).callSequence;
        return this.encodeCallSequence(callSequence);
    },

    ctxToResult(ctx, db) {
        var result;

        switch (ctx.type) {
            case 'CALL':
                result = this.ctxToCall(ctx);
                break;
            case 'CREATE':
                result = this.ctxToCreate(ctx, db);
                break;
            case 'CREATE2':
                result = this.ctxToCreate2(ctx, db);
                break;
        }

        return result;
    },

    ctxToCall(ctx) {
        var result = {
            type: 'call',
            callType: 'call',
            from: toHex(ctx.from),
            to: toHex(ctx.to),
            valueBigInt: bigInt(ctx.value.toString(10)),
            gasBigInt: bigInt(ctx.gas),
            gasUsedBigInt: bigInt(ctx.gasUsed),
            input: toHex(ctx.input)
        };

        this.putBottomChildCalls(result);
        this.putErrorOrOutput(result, ctx);

        return result;
    },

    putErrorOrOutput(result, ctx) {
        var error = this.error(ctx);

        if (error !== undefined) {
            result.error = error;
        } else {
            result.output = toHex(ctx.output);
        }
    },

    ctxToCreate(ctx, db) {
        var result = {
            type: 'create',
            from: toHex(ctx.from),
            init: toHex(ctx.input),
            valueBigInt: bigInt(ctx.value.toString(10)),
            gasBigInt: bigInt(ctx.gas),
            gasUsedBigInt: bigInt(ctx.gasUsed)
        };

        this.putBottomChildCalls(result);
        this.putErrorOrCreatedContract(result, ctx, db);

        return result;
    },

    ctxToCreate2(ctx, db) {
        var result = {
            type: 'create2',
            from: toHex(ctx.from),
            init: toHex(ctx.input),
            valueBigInt: bigInt(ctx.value.toString(10)),
            gasBigInt: bigInt(ctx.gas),
            gasUsedBigInt: bigInt(ctx.gasUsed)
        };

        this.putBottomChildCalls(result);
        this.putErrorOrCreatedContract(result, ctx, db);

        return result;
    },

    putBottomChildCalls(result) {
        var bottomCall = this.bottomCall();
        var bottomChildCalls = bottomCall.calls;

        if (bottomChildCalls !== undefined) {
            result.calls = bottomChildCalls;
        }
    },

    putErrorOrCreatedContract(result, ctx, db) {
        var error = this.error(ctx);

        if (error !== undefined) {
            result.error = error
        } else {
            result.createdContractAddressHash = toHex(ctx.to);
            if (toHex(ctx.input) != '0x') {
              result.createdContractCode = toHex(db.getCode(ctx.to));
            } else {
              result.createdContractCode = '0x';
            }
        }
    },

    error(ctx) {
        var error;

        var bottomCall = this.bottomCall();
        var bottomCallError = bottomCall.error;

        if (bottomCallError !== undefined) {
            error = bottomCallError;
        } else {
            var ctxError = ctx.error;

            if (ctxError !== undefined) {
                error = ctxError;
            }
        }

        return error;
    },

    filterNotUndefined(call) {
        for (var key in call) {
            if (call[key] === undefined) {
                delete call[key];
            }
        }

        if (call.calls !== undefined) {
            for (var i = 0; i < call.calls.length; i++) {
                call.calls[i] = this.filterNotUndefined(call.calls[i]);
            }
        }

        return call;
    },

    // sequence converts the finalized calls from a call tree to a call sequence
    sequence(call, callSequence, availableValueBigInt, traceAddress) {
        var subcalls = call.calls;
        delete call.calls;

        call.traceAddress = traceAddress;

        if (call.type === 'call' && call.callType === 'delegatecall') {
            call.valueBigInt = availableValueBigInt;
        }

        var newCallSequence = callSequence.concat([call]);

        if (subcalls !== undefined) {
            for (var i = 0; i < subcalls.length; i++) {
                var nestedSequenced = this.sequence(
                    subcalls[i],
                    newCallSequence,
                    call.valueBigInt,
                    traceAddress.concat([i])
                );
                newCallSequence = nestedSequenced.callSequence;
            }
        }

        return {
            callSequence: newCallSequence
        };
    },

    encodeCallSequence(calls) {
        for (var i = 0; i < calls.length; i++) {
            this.encodeCall(calls[i]);
        }

        return calls;
    },

    encodeCall(call) {
        this.putValue(call);
        this.putGas(call);
        this.putGasUsed(call);

        return call;
    },

    putValue(call) {
        var valueBigInt = call.valueBigInt;
        delete call.valueBigInt;

        call.value = '0x' + valueBigInt.toString(16);
    },

    putGas(call) {

        if (call.gasBigInt === undefined) {
            call.gas = '0x0';
        } else {
            call.gas = '0x' + call.gasBigInt.toString(16);
        }

        delete call.gasBigInt;

    },

    putGasUsed(call) {
<<<<<<< HEAD
        let gasUsedBigInt = call.gasUsedBigInt;
        delete call.gasUsedBigInt;
        if (call.error === undefined) {
            if (gasUsedBigInt === undefined) {
                gasUsedBigInt = bigInt.zero;
            }

            call.gasUsed = '0x' + gasUsedBigInt.toString(16);
        }
=======

        if (call.gasUsedBigInt === undefined) {
            call.gasUsed = '0x0';
        } else {
            call.gasUsed = '0x' + call.gasUsedBigInt.toString(16);
        }

        delete call.gasUsedBigInt;
>>>>>>> 86940767
    }
}<|MERGE_RESOLUTION|>--- conflicted
+++ resolved
@@ -454,7 +454,6 @@
     },
 
     putGasUsed(call) {
-<<<<<<< HEAD
         let gasUsedBigInt = call.gasUsedBigInt;
         delete call.gasUsedBigInt;
         if (call.error === undefined) {
@@ -464,15 +463,5 @@
 
             call.gasUsed = '0x' + gasUsedBigInt.toString(16);
         }
-=======
-
-        if (call.gasUsedBigInt === undefined) {
-            call.gasUsed = '0x0';
-        } else {
-            call.gasUsed = '0x' + call.gasUsedBigInt.toString(16);
-        }
-
-        delete call.gasUsedBigInt;
->>>>>>> 86940767
     }
 }