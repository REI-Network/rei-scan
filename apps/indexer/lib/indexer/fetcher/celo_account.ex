--- conflicted
+++ resolved
@@ -18,14 +18,6 @@
 
   @behaviour BufferedTask
 
-<<<<<<< HEAD
-  @defaults [
-    flush_interval: 300,
-    max_batch_size: 100,
-    max_concurrency: 10,
-    task_supervisor: Indexer.Fetcher.CeloAccount.TaskSupervisor
-  ]
-
   @max_retries 3
 
   def async_fetch(accounts) do
@@ -36,18 +28,6 @@
         accounts.params
         |> Enum.map(&entry/1)
 
-=======
-  @max_retries 3
-
-  def async_fetch(accounts) do
-    if CeloAccountSupervisor.disabled?() do
-      :ok
-    else
-      params =
-        accounts.params
-        |> Enum.map(&entry/1)
-
->>>>>>> 1a92f710716f2d5e8138e90f2d7e88cc26faeaec
       BufferedTask.buffer(__MODULE__, params, :infinity)
     end
   end
@@ -61,20 +41,7 @@
 
   @doc false
   def child_spec([init_options, gen_server_options]) do
-<<<<<<< HEAD
-<<<<<<< HEAD
-    merged_init_opts =
-      @defaults
-      |> Keyword.merge(init_options)
-      |> Keyword.put(:state, {0, []})
-
-    Supervisor.child_spec({BufferedTask, [{__MODULE__, merged_init_opts}, gen_server_options]}, id: __MODULE__)
-=======
-    Indexer.Fetcher.Util.default_child_spec(init_options, gen_server_options, __MODULE__)
->>>>>>> 1a92f710716f2d5e8138e90f2d7e88cc26faeaec
-=======
     Util.default_child_spec(init_options, gen_server_options, __MODULE__)
->>>>>>> ba7cfab3
   end
 
   @impl BufferedTask
