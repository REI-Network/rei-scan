defmodule Indexer.Transform.Blocks do
  @moduledoc """
  Protocol for transforming blocks.
  """

  @type block :: map()

  @doc """
  Transforms a block.
  """
  @callback transform(block :: block()) :: block()

  @doc """
  Runs a list of blocks through the configured block transformer.
  """
  def transform_blocks(blocks) when is_list(blocks) do
    transformer = Application.get_env(:indexer, :block_transformer)

    Enum.map(blocks, &transformer.transform/1)
  end

  @doc """
  Calculates the signer's address by recovering the ECDSA public key.

  https://en.wikipedia.org/wiki/Elliptic_Curve_Digital_Signature_Algorithm
  """
  def signer(block) when is_map(block) do
    if String.length(block.extra_data) == 196 do
      # Last 65 bytes is the signature. Multiply by two since we haven't transformed to raw bytes
      {extra_data, signature} = String.split_at(trim_prefix(block.extra_data), -130)

      block = %{block | extra_data: extra_data}

      signature_hash = clique_signature_hash(block)

      recover_pub_key(signature_hash, decode(signature))
    else
      {extra_data, encoded_ex_data} = String.split_at(trim_prefix(block.extra_data), 64)

      block = %{block | extra_data: extra_data}

      [evList | [ [ round | roundInfo ] | [ proposal | _ ] ]] = ExRLP.decode(decode(encoded_ex_data))

      evHash = calcEvListHash(evList)

      if (length(roundInfo) == 1) do
        [ polRound ] = roundInfo

        signature_hash = reimint_signature_hash(block, round, polRound, evHash)

        recover_pub_key(signature_hash, proposal)
      else
        [ polRound | [ commitRound ] ] = roundInfo
        
        signature_hash = reimint_signature_hash(block, round, polRound, evHash)

        recover_pub_key(signature_hash, proposal)
      end
    end
  end

  defp calcEvListHash(evList) do
    if length(evList) == 1 do
      [ev1] = evList
      [_ | [ ev1Votes ] ] = ev1

      encodedEv1 = ExRLP.encode(ev1Votes)

      ev1Hash = ExKeccak.hash_256(encodedEv1)

      ev1Hash
    else 
      if length(evList) == 2 do
        [ev1 | [ ev2] ] = evList
        [_ | [ ev1Votes ] ] = ev1
        [_ | [ ev2Votes ] ] = ev2

        encodedEv1 = ExRLP.encode(ev1Votes)
        encodedEv2 = ExRLP.encode(ev2Votes)

        ev1Hash = ExKeccak.hash_256(encodedEv1)
        ev2Hash = ExKeccak.hash_256(encodedEv2)

        ev1Hash <> ev2Hash
      else
        <<>>
      end
    end
  end

<<<<<<< HEAD
  # Signature hash calculated from the block header.
  # Needed for PoA-based chains
  defp clique_signature_hash(block) do
=======
  # Get EIP-1559 compatible block header
  defp get_header_data(block) do
>>>>>>> ef43da6d
    header_data = [
      decode(block.parent_hash),
      decode(block.sha3_uncles),
      decode(block.miner_hash),
      decode(block.state_root),
      decode(block.transactions_root),
      decode(block.receipts_root),
      decode(block.logs_bloom),
      block.difficulty,
      block.number,
      block.gas_limit,
      block.gas_used,
      DateTime.to_unix(block.timestamp),
      decode(block.extra_data),
      decode(block.mix_hash),
      decode(block.nonce)
    ]

    if Map.has_key?(block, :base_fee_per_gas) do
      # credo:disable-for-next-line
      header_data ++ [block.base_fee_per_gas]
    else
      header_data
    end
  end

  # Signature hash calculated from the block header.
  # Needed for PoA-based chains
  defp signature_hash(block) do
    header_data = get_header_data(block)

    ExKeccak.hash_256(ExRLP.encode(header_data))
  end

  defp reimint_signature_hash(block, round, polRound, evHash) do
    header_data = [
      decode(block.parent_hash),
      decode(block.sha3_uncles),
      decode(block.miner_hash),
      decode(block.state_root),
      decode(block.transactions_root),
      decode(block.receipts_root),
      decode(block.logs_bloom),
      block.difficulty,
      block.number,
      block.gas_limit,
      block.gas_used,
      DateTime.to_unix(block.timestamp),
      decode(block.extra_data) <> evHash,
      decode(block.mix_hash),
      decode(block.nonce)
    ]
    
    ExKeccak.hash_256(ExRLP.encode([<<0>>, block.number, round, polRound, ExKeccak.hash_256(ExRLP.encode(header_data))]))
  end

  defp trim_prefix("0x" <> rest), do: rest

  defp decode("0x" <> rest) do
    decode(rest)
  end

  defp decode(data) do
    Base.decode16!(data, case: :mixed)
  end

  # Recovers the key from the signature hash and signature
  defp recover_pub_key(signature_hash, signature) do
    <<
      r::bytes-size(32),
      s::bytes-size(32),
      v::integer-size(8)
    >> = signature

    # First byte represents compression which can be ignored
    # Private key is the last 64 bytes
    {:ok, <<_compression::bytes-size(1), private_key::binary>>} =
      :libsecp256k1.ecdsa_recover_compact(signature_hash, r <> s, :uncompressed, v)

    # Public key comes from the last 20 bytes
    <<_::bytes-size(12), public_key::binary>> = ExKeccak.hash_256(private_key)

    miner_address = Base.encode16(public_key, case: :lower)
    "0x" <> miner_address
  end
end<|MERGE_RESOLUTION|>--- conflicted
+++ resolved
@@ -51,7 +51,7 @@
         recover_pub_key(signature_hash, proposal)
       else
         [ polRound | [ commitRound ] ] = roundInfo
-        
+
         signature_hash = reimint_signature_hash(block, round, polRound, evHash)
 
         recover_pub_key(signature_hash, proposal)
@@ -69,7 +69,7 @@
       ev1Hash = ExKeccak.hash_256(encodedEv1)
 
       ev1Hash
-    else 
+    else
       if length(evList) == 2 do
         [ev1 | [ ev2] ] = evList
         [_ | [ ev1Votes ] ] = ev1
@@ -88,14 +88,8 @@
     end
   end
 
-<<<<<<< HEAD
-  # Signature hash calculated from the block header.
-  # Needed for PoA-based chains
-  defp clique_signature_hash(block) do
-=======
   # Get EIP-1559 compatible block header
   defp get_header_data(block) do
->>>>>>> ef43da6d
     header_data = [
       decode(block.parent_hash),
       decode(block.sha3_uncles),
@@ -148,7 +142,7 @@
       decode(block.mix_hash),
       decode(block.nonce)
     ]
-    
+
     ExKeccak.hash_256(ExRLP.encode([<<0>>, block.number, round, polRound, ExKeccak.hash_256(ExRLP.encode(header_data))]))
   end
 
