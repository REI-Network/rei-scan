--- conflicted
+++ resolved
@@ -333,11 +333,7 @@
           rewards_task =
             Task.async(fn -> Reward.fetch_emission_rewards_tuples(address_hash, paging_options, blocks_range) end)
 
-<<<<<<< HEAD
-          [rewards_task | address_to_transactions_tasks(address_hash, options)]
-=======
           [rewards_task | address_to_mined_transactions_tasks(address_hash, options)]
->>>>>>> f91376a9
           |> wait_for_address_transactions()
           |> Enum.sort_by(fn item ->
             case item do
@@ -417,21 +413,6 @@
   end
 
   defp address_to_mined_transactions_tasks(address_hash, options) do
-<<<<<<< HEAD
-    direction = Keyword.get(options, :direction)
-    necessity_by_association = Keyword.get(options, :necessity_by_association, %{})
-
-    options
-    |> address_to_transactions_tasks_query()
-    |> join_associations(necessity_by_association)
-    |> Transaction.not_pending_transactions()
-    |> Transaction.matching_address_queries_list(direction, address_hash)
-    |> Enum.map(fn query -> Task.async(fn -> Repo.all(query) end) end)
-  end
-
-  def address_to_transactions_tasks_range_of_blocks(address_hash, options) do
-=======
->>>>>>> f91376a9
     direction = Keyword.get(options, :direction)
     necessity_by_association = Keyword.get(options, :necessity_by_association, %{})
 
@@ -445,15 +426,8 @@
 
   def address_to_transactions_tasks_range_of_blocks(address_hash, options) do
     extremums_list =
-<<<<<<< HEAD
-      options
-      |> address_to_transactions_tasks_query()
-      |> Transaction.not_pending_transactions()
-      |> Transaction.matching_address_queries_list(direction, address_hash)
-=======
       address_hash
       |> transactions_block_numbers_at_address(options)
->>>>>>> f91376a9
       |> Enum.map(fn query ->
         extremum_query =
           from(
