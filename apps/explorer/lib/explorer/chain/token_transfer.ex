defmodule Explorer.Chain.TokenTransfer do
  @moduledoc """
  Represents a token transfer between addresses for a given token.

  ## Overview

  Token transfers are special cases from a `t:Explorer.Chain.Log.t/0`. A token
  transfer is always signified by the value from the `first_topic` in a log. That value
  is always `0xddf252ad1be2c89b69c2b068fc378daa952ba7f163c4a11628f55a4df523b3ef`.

  ## Data Mapping From a Log

  Here's how a log's data maps to a token transfer:

  | Log                 | Token Transfer                 | Description                     |
  |---------------------|--------------------------------|---------------------------------|
  | `:second_topic`     | `:from_address_hash`           | Address sending tokens          |
  | `:third_topic`      | `:to_address_hash`             | Address receiving tokens        |
  | `:data`             | `:amount`                      | Amount of tokens transferred    |
  | `:transaction_hash` | `:transaction_hash`            | Transaction of the transfer     |
  | `:address_hash`     | `:token_contract_address_hash` | Address of token's contract     |
  | `:index`            | `:log_index`                   | Index of log in transaction     |
  """

  use Explorer.Schema

  import Ecto.Changeset
  import Ecto.Query, only: [from: 2, limit: 2, where: 3]

  alias Explorer.Chain.{Address, Block, Hash, TokenTransfer, Transaction}
  alias Explorer.Chain.Token.Instance
  alias Explorer.{PagingOptions, Repo}

  @default_paging_options %PagingOptions{page_size: 50}

  @typedoc """
  * `:amount` - The token transferred amount
  * `:block_hash` - hash of the block
  * `:block_number` - The block number that the transfer took place.
  * `:from_address` - The `t:Explorer.Chain.Address.t/0` that sent the tokens
  * `:from_address_hash` - Address hash foreign key
  * `:to_address` - The `t:Explorer.Chain.Address.t/0` that received the tokens
  * `:to_address_hash` - Address hash foreign key
  * `:token_contract_address` - The `t:Explorer.Chain.Address.t/0` of the token's contract.
  * `:token_contract_address_hash` - Address hash foreign key
  * `:token_id` - ID of the token (applicable to ERC-721 tokens)
  * `:block` - The `t:Explorer.Chain.Block.t/0` ledger
  * `:block_hash` - Block foreign key
  * `:transaction` - The `t:Explorer.Chain.Transaction.t/0` ledger
  * `:transaction_hash` - Transaction foreign key
  * `:log_index` - Index of the corresponding `t:Explorer.Chain.Log.t/0` in the transaction.
  """
  @type t :: %TokenTransfer{
          amount: Decimal.t(),
          block_number: non_neg_integer() | nil,
          block_hash: Hash.Full.t(),
          from_address: %Ecto.Association.NotLoaded{} | Address.t(),
          from_address_hash: Hash.Address.t(),
          to_address: %Ecto.Association.NotLoaded{} | Address.t(),
          to_address_hash: Hash.Address.t(),
          token_contract_address: %Ecto.Association.NotLoaded{} | Address.t(),
          token_contract_address_hash: Hash.Address.t(),
          token_id: non_neg_integer() | nil,
          transaction: %Ecto.Association.NotLoaded{} | Transaction.t(),
          transaction_hash: Hash.Full.t(),
          block: %Ecto.Association.NotLoaded{} | Block.t(),
          block_hash: Hash.Full.t(),
          log_index: non_neg_integer()
        }

  @typep paging_options :: {:paging_options, PagingOptions.t()}

  @constant "0xddf252ad1be2c89b69c2b068fc378daa952ba7f163c4a11628f55a4df523b3ef"

  @transfer_function_signature "0xa9059cbb"

  @primary_key false
  schema "token_transfers" do
    field(:amount, :decimal)
    field(:block_number, :integer, primary_key: true)
    field(:log_index, :integer, primary_key: true)
    field(:token_id, :decimal)

    belongs_to(:from_address, Address, foreign_key: :from_address_hash, references: :hash, type: Hash.Address)
    belongs_to(:to_address, Address, foreign_key: :to_address_hash, references: :hash, type: Hash.Address)

    belongs_to(
      :token_contract_address,
      Address,
      foreign_key: :token_contract_address_hash,
      references: :hash,
      type: Hash.Address
    )

    belongs_to(:transaction, Transaction,
      foreign_key: :transaction_hash,
      references: :hash,
      type: Hash.Full
    )

    belongs_to(:block, Block,
      foreign_key: :block_hash,
      primary_key: true,
      references: :hash,
      type: Hash.Full
    )

    belongs_to(:block, Block,
      foreign_key: :block_hash,
      primary_key: true,
      references: :hash,
      type: Hash.Full
    )

    has_one(
      :instance,
      Instance,
      foreign_key: :token_contract_address_hash,
      references: :token_contract_address_hash
    )

    has_one(:token, through: [:token_contract_address, :token])

    timestamps()
  end

<<<<<<< HEAD
  @required_attrs ~w(block_number log_index from_address_hash to_address_hash block_hash token_contract_address_hash)a
  @optional_attrs ~w(amount token_id transaction_hash)a
=======
  @required_attrs ~w(block_number log_index from_address_hash to_address_hash token_contract_address_hash transaction_hash block_hash)a
  @optional_attrs ~w(amount token_id)a
>>>>>>> 813d42a0

  @doc false
  def changeset(%TokenTransfer{} = struct, params \\ %{}) do
    struct
    |> cast(params, @required_attrs ++ @optional_attrs)
    |> validate_required(@required_attrs)
    |> foreign_key_constraint(:from_address)
    |> foreign_key_constraint(:to_address)
    |> foreign_key_constraint(:token_contract_address)
    |> foreign_key_constraint(:transaction)
    |> foreign_key_constraint(:block)
  end

  @doc """
  Value that represents a token transfer in a `t:Explorer.Chain.Log.t/0`'s
  `first_topic` field.
  """
  def constant, do: @constant

  @doc """
  ERC 20's transfer(address,uint256) function signature
  """
  def transfer_function_signature, do: @transfer_function_signature

  @spec fetch_token_transfers_from_token_hash(Hash.t(), [paging_options]) :: []
  def fetch_token_transfers_from_token_hash(token_address_hash, options) do
    paging_options = Keyword.get(options, :paging_options, @default_paging_options)

    query =
      from(
        tt in TokenTransfer,
        where: tt.token_contract_address_hash == ^token_address_hash and not is_nil(tt.block_number),
        preload: [{:transaction, :block}, :block, :token, :from_address, :to_address],
        order_by: [desc: tt.block_number, desc: tt.log_index]
      )

    query
    |> page_token_transfer(paging_options)
    |> limit(^paging_options.page_size)
    |> Repo.all()
  end

  @spec fetch_token_transfers_from_token_hash_and_token_id(Hash.t(), binary(), [paging_options]) :: []
  def fetch_token_transfers_from_token_hash_and_token_id(token_address_hash, token_id, options) do
    paging_options = Keyword.get(options, :paging_options, @default_paging_options)

    query =
      from(
        tt in TokenTransfer,
        where: tt.token_contract_address_hash == ^token_address_hash,
        where: tt.token_id == ^token_id,
        where: not is_nil(tt.block_number),
        preload: [{:transaction, :block}, :token, :from_address, :to_address],
        order_by: [desc: tt.block_number, desc: tt.log_index]
      )

    query
    |> page_token_transfer(paging_options)
    |> limit(^paging_options.page_size)
    |> Repo.all()
  end

  @spec count_token_transfers_from_token_hash(Hash.t()) :: non_neg_integer()
  def count_token_transfers_from_token_hash(token_address_hash) do
    query =
      from(
        tt in TokenTransfer,
        where: tt.token_contract_address_hash == ^token_address_hash,
        select: fragment("COUNT(*)")
      )

    Repo.one(query)
  end

  @spec count_token_transfers_from_token_hash_and_token_id(Hash.t(), binary()) :: non_neg_integer()
  def count_token_transfers_from_token_hash_and_token_id(token_address_hash, token_id) do
    query =
      from(
        tt in TokenTransfer,
        where: tt.token_contract_address_hash == ^token_address_hash and tt.token_id == ^token_id,
        select: fragment("COUNT(*)")
      )

    Repo.one(query)
  end

  def page_token_transfer(query, %PagingOptions{key: nil}), do: query

  def page_token_transfer(query, %PagingOptions{key: {token_id}}) do
    where(query, [token_transfer], token_transfer.token_id > ^token_id)
  end

  def page_token_transfer(query, %PagingOptions{key: {block_number, log_index}}) do
    where(
      query,
      [tt],
      tt.block_number < ^block_number or (tt.block_number == ^block_number and tt.log_index < ^log_index)
    )
  end

  @doc """
  Fetches the transaction hashes from token transfers according
  to the address hash.
  """
  def where_any_address_fields_match(:to, address_hash, paging_options) do
    query =
      from(
        tt in TokenTransfer,
        where: tt.to_address_hash == ^address_hash,
        select: type(tt.transaction_hash, :binary),
        distinct: tt.transaction_hash
      )

    query
    |> page_transaction_hashes_from_token_transfers(paging_options)
    |> limit(^paging_options.page_size)
    |> Repo.all()
  end

  def where_any_address_fields_match(:from, address_hash, paging_options) do
    query =
      from(
        tt in TokenTransfer,
        where: tt.from_address_hash == ^address_hash,
        select: type(tt.transaction_hash, :binary),
        distinct: tt.transaction_hash
      )

    query
    |> page_transaction_hashes_from_token_transfers(paging_options)
    |> limit(^paging_options.page_size)
    |> Repo.all()
  end

  def where_any_address_fields_match(_, address_hash, paging_options) do
    {:ok, address_bytes} = Explorer.Chain.Hash.Address.dump(address_hash)

    transaction_hashes_from_token_transfers_sql(address_bytes, paging_options)
  end

  defp transaction_hashes_from_token_transfers_sql(address_bytes, %PagingOptions{page_size: page_size} = paging_options) do
    query =
      from(token_transfer in TokenTransfer,
        where: token_transfer.to_address_hash == ^address_bytes or token_transfer.from_address_hash == ^address_bytes,
        select: type(token_transfer.transaction_hash, :binary),
        distinct: token_transfer.transaction_hash,
        limit: ^page_size
      )

    query
    |> page_transaction_hashes_from_token_transfers(paging_options)
    |> Repo.all()
  end

  defp page_transaction_hashes_from_token_transfers(query, %PagingOptions{key: nil}), do: query

  defp page_transaction_hashes_from_token_transfers(query, %PagingOptions{key: {block_number, _index}}) do
    where(
      query,
      [tt],
      tt.block_number < ^block_number
    )
  end

  @doc """
  A token ERC-721 is considered unique because it corresponds to the possession
  of a specific asset.

  To find out its current owner, it is necessary to look at the token last
  transfer.
  """
  @spec address_to_unique_tokens(Hash.Address.t()) :: %Ecto.Query{}
  def address_to_unique_tokens(contract_address_hash) do
    from(
      tt in TokenTransfer,
      left_join: instance in Instance,
      on: tt.token_contract_address_hash == instance.token_contract_address_hash and tt.token_id == instance.token_id,
      where: tt.token_contract_address_hash == ^contract_address_hash,
      order_by: [desc: tt.block_number],
      distinct: tt.token_id,
      preload: [:to_address],
      select: %{tt | instance: instance}
    )
  end
end<|MERGE_RESOLUTION|>--- conflicted
+++ resolved
@@ -44,8 +44,6 @@
   * `:token_contract_address` - The `t:Explorer.Chain.Address.t/0` of the token's contract.
   * `:token_contract_address_hash` - Address hash foreign key
   * `:token_id` - ID of the token (applicable to ERC-721 tokens)
-  * `:block` - The `t:Explorer.Chain.Block.t/0` ledger
-  * `:block_hash` - Block foreign key
   * `:transaction` - The `t:Explorer.Chain.Transaction.t/0` ledger
   * `:transaction_hash` - Transaction foreign key
   * `:log_index` - Index of the corresponding `t:Explorer.Chain.Log.t/0` in the transaction.
@@ -63,8 +61,8 @@
           token_id: non_neg_integer() | nil,
           transaction: %Ecto.Association.NotLoaded{} | Transaction.t(),
           transaction_hash: Hash.Full.t(),
-          block: %Ecto.Association.NotLoaded{} | Block.t(),
-          block_hash: Hash.Full.t(),
+          #block: %Ecto.Association.NotLoaded{} | Block.t(),
+          #block_hash: Hash.Full.t(),
           log_index: non_neg_integer()
         }
 
@@ -77,7 +75,7 @@
   @primary_key false
   schema "token_transfers" do
     field(:amount, :decimal)
-    field(:block_number, :integer, primary_key: true)
+    field(:block_number, :integer)
     field(:log_index, :integer, primary_key: true)
     field(:token_id, :decimal)
 
@@ -94,6 +92,7 @@
 
     belongs_to(:transaction, Transaction,
       foreign_key: :transaction_hash,
+      primary_key: true,
       references: :hash,
       type: Hash.Full
     )
@@ -105,13 +104,6 @@
       type: Hash.Full
     )
 
-    belongs_to(:block, Block,
-      foreign_key: :block_hash,
-      primary_key: true,
-      references: :hash,
-      type: Hash.Full
-    )
-
     has_one(
       :instance,
       Instance,
@@ -124,13 +116,10 @@
     timestamps()
   end
 
-<<<<<<< HEAD
-  @required_attrs ~w(block_number log_index from_address_hash to_address_hash block_hash token_contract_address_hash)a
-  @optional_attrs ~w(amount token_id transaction_hash)a
-=======
   @required_attrs ~w(block_number log_index from_address_hash to_address_hash token_contract_address_hash transaction_hash block_hash)a
   @optional_attrs ~w(amount token_id)a
->>>>>>> 813d42a0
+  #@required_attrs ~w(block_number log_index from_address_hash to_address_hash block_hash token_contract_address_hash)a
+  #@optional_attrs ~w(amount token_id transaction_hash)a
 
   @doc false
   def changeset(%TokenTransfer{} = struct, params \\ %{}) do
@@ -141,7 +130,7 @@
     |> foreign_key_constraint(:to_address)
     |> foreign_key_constraint(:token_contract_address)
     |> foreign_key_constraint(:transaction)
-    |> foreign_key_constraint(:block)
+    #|> foreign_key_constraint(:block)
   end
 
   @doc """
@@ -163,7 +152,7 @@
       from(
         tt in TokenTransfer,
         where: tt.token_contract_address_hash == ^token_address_hash and not is_nil(tt.block_number),
-        preload: [{:transaction, :block}, :block, :token, :from_address, :to_address],
+        preload: [{:transaction, :block}, :token, :from_address, :to_address],
         order_by: [desc: tt.block_number, desc: tt.log_index]
       )
 
