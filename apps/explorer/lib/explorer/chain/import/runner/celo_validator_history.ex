--- conflicted
+++ resolved
@@ -7,10 +7,7 @@
 
   alias Ecto.{Changeset, Multi, Repo}
   alias Explorer.Chain.{Import, CeloValidatorHistory}
-<<<<<<< HEAD
-=======
   alias Explorer.Chain.Import.Runner.Util
->>>>>>> 1a92f710
 
   import Ecto.Query, only: [from: 2]
 
@@ -36,18 +33,8 @@
   end
 
   @impl Import.Runner
-<<<<<<< HEAD
-  def run(multi, changes_list, %{timestamps: timestamps} = options) do
-    insert_options =
-      options
-      |> Map.get(option_key(), %{})
-      |> Map.take(~w(on_conflict timeout)a)
-      |> Map.put_new(:timeout, @timeout)
-      |> Map.put(:timestamps, timestamps)
-=======
   def run(multi, changes_list, options) do
     insert_options = Util.make_insert_options(option_key(), @timeout, options)
->>>>>>> 1a92f710
 
     # Enforce ShareLocks tables order (see docs: sharelocks.md)
     Multi.run(multi, :insert_items, fn repo, _ ->
@@ -58,31 +45,16 @@
   @impl Import.Runner
   def timeout, do: @timeout
 
-<<<<<<< HEAD
-  @spec insert(Repo.t(), [map()], %{
-          optional(:on_conflict) => Import.Runner.on_conflict(),
-          required(:timeout) => timeout,
-          required(:timestamps) => Import.timestamps()
-        }) ::
-          {:ok, [CeloValidatorHistory.t()]}
-          | {:error, [Changeset.t()]}
-=======
   @spec insert(Repo.t(), [map()], Util.insert_options()) ::
           {:ok, [CeloValidatorHistory.t()]} | {:error, [Changeset.t()]}
->>>>>>> 1a92f710
   defp insert(repo, changes_list, %{timeout: timeout, timestamps: timestamps} = options) when is_list(changes_list) do
     on_conflict = Map.get_lazy(options, :on_conflict, &default_on_conflict/0)
 
     # Enforce ShareLocks order (see docs: sharelocks.md)
-<<<<<<< HEAD
-    ordered_changes_list = Enum.sort_by(changes_list, &{&1.block_number, &1.index})
-    uniq_changes_list = Enum.dedup_by(ordered_changes_list, &{&1.block_number, &1.index})
-=======
     uniq_changes_list =
       changes_list
-      |> Enum.sort_by(changes_list, &{&1.block_number, &1.index})
+      |> Enum.sort_by(&{&1.block_number, &1.index})
       |> Enum.dedup_by(&{&1.block_number, &1.index})
->>>>>>> 1a92f710
 
     {:ok, _} =
       Import.insert_changes_list(
