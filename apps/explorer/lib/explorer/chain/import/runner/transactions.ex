defmodule Explorer.Chain.Import.Runner.Transactions do
  @moduledoc """
  Bulk imports `t:Explorer.Chain.Transaction.t/0`.
  """

  require Ecto.Query

  import Ecto.Query, only: [from: 2]

  alias Ecto.{Multi, Repo}
  alias Explorer.Chain.{Block, Hash, Import, Transaction}
  alias Explorer.Chain.Import.Runner.TokenTransfers

  @behaviour Import.Runner

  # milliseconds
  @timeout 60_000

  @type imported :: [Hash.Full.t()]

  @impl Import.Runner
  def ecto_schema_module, do: Transaction

  @impl Import.Runner
  def option_key, do: :transactions

  @impl Import.Runner
  def imported_table_row do
    %{
      value_type: "[#{ecto_schema_module()}.t()]",
      value_description: "List of `t:#{ecto_schema_module()}.t/0`s"
    }
  end

  @impl Import.Runner
  def run(multi, changes_list, %{timestamps: timestamps} = options) do
    insert_options =
      options
      |> Map.get(option_key(), %{})
      |> Map.take(~w(on_conflict timeout)a)
      |> Map.put_new(:timeout, @timeout)
      |> Map.put(:timestamps, timestamps)
      |> Map.put(:token_transfer_transaction_hash_set, token_transfer_transaction_hash_set(options))

    # Enforce ShareLocks tables order (see docs: sharelocks.md)
    multi
    |> Multi.run(:recollated_transactions, fn repo, _ ->
      discard_blocks_for_recollated_transactions(repo, changes_list, insert_options)
    end)
    |> Multi.run(:transactions, fn repo, _ ->
      insert(repo, changes_list, insert_options)
    end)
  end

  @impl Import.Runner
  def timeout, do: @timeout

  defp token_transfer_transaction_hash_set(options) do
    token_transfers_params = options[TokenTransfers.option_key()][:params] || []

    MapSet.new(token_transfers_params, & &1.transaction_hash)
  end

  @spec insert(Repo.t(), [map()], %{
          optional(:on_conflict) => Import.Runner.on_conflict(),
          required(:timeout) => timeout,
          required(:timestamps) => Import.timestamps(),
          required(:token_transfer_transaction_hash_set) => MapSet.t()
        }) :: {:ok, [Hash.t()]}
  defp insert(
         repo,
         changes_list,
         %{
           timeout: timeout,
           timestamps: timestamps
         } = options
       )
       when is_list(changes_list) do
    on_conflict = Map.get_lazy(options, :on_conflict, &default_on_conflict/0)

    # Enforce Transaction ShareLocks order (see docs: sharelocks.md)
    ordered_changes_list = Enum.sort_by(changes_list, & &1.hash)

    Import.insert_changes_list(
      repo,
      ordered_changes_list,
      conflict_target: :hash,
      on_conflict: on_conflict,
      for: Transaction,
      returning: true,
      timeout: timeout,
      timestamps: timestamps
    )
  end

  defp default_on_conflict do
    from(
      transaction in Transaction,
      update: [
        set: [
          block_hash: fragment("EXCLUDED.block_hash"),
          old_block_hash: transaction.block_hash,
          block_number: fragment("EXCLUDED.block_number"),
          created_contract_address_hash: fragment("EXCLUDED.created_contract_address_hash"),
          created_contract_code_indexed_at: fragment("EXCLUDED.created_contract_code_indexed_at"),
          cumulative_gas_used: fragment("EXCLUDED.cumulative_gas_used"),
          error: fragment("EXCLUDED.error"),
          from_address_hash: fragment("EXCLUDED.from_address_hash"),
          gas: fragment("EXCLUDED.gas"),
          gas_price: fragment("EXCLUDED.gas_price"),
          gas_currency_hash: fragment("EXCLUDED.gas_currency_hash"),
          gas_fee_recipient_hash: fragment("EXCLUDED.gas_fee_recipient_hash"),
          gas_used: fragment("EXCLUDED.gas_used"),
          gateway_fee: fragment("EXCLUDED.gateway_fee"),
          index: fragment("EXCLUDED.index"),
          #          internal_transactions_indexed_at: fragment("EXCLUDED.internal_transactions_indexed_at"),
          input: fragment("EXCLUDED.input"),
          nonce: fragment("EXCLUDED.nonce"),
          r: fragment("EXCLUDED.r"),
          s: fragment("EXCLUDED.s"),
          status: fragment("EXCLUDED.status"),
          to_address_hash: fragment("EXCLUDED.to_address_hash"),
          v: fragment("EXCLUDED.v"),
          value: fragment("EXCLUDED.value"),
          # Don't update `hash` as it is part of the primary key and used for the conflict target
          inserted_at: fragment("LEAST(?, EXCLUDED.inserted_at)", transaction.inserted_at),
          updated_at: fragment("GREATEST(?, EXCLUDED.updated_at)", transaction.updated_at)
        ]
      ],
      where:
        fragment(
<<<<<<< HEAD
          "(EXCLUDED.block_hash, EXCLUDED.block_number, EXCLUDED.created_contract_address_hash, EXCLUDED.created_contract_code_indexed_at, EXCLUDED.cumulative_gas_used, EXCLUDED.cumulative_gas_used, EXCLUDED.from_address_hash, EXCLUDED.gas, EXCLUDED.gas_price, EXCLUDED.gas_currency_hash, EXCLUDED.gas_fee_recipient_hash, EXCLUDED.gas_used, EXCLUDED.gateway_fee, EXCLUDED.index, EXCLUDED.internal_transactions_indexed_at, EXCLUDED.input, EXCLUDED.nonce, EXCLUDED.r, EXCLUDED.s, EXCLUDED.status, EXCLUDED.to_address_hash, EXCLUDED.v, EXCLUDED.value) IS DISTINCT FROM (?, ?, ?, ?, ?, ?, ?, ?, ?, ?, ?, ?, ?, ?, ?, ?, ?, ?, ?, ?, ?, ?, ?)",
=======
          "(EXCLUDED.block_hash, EXCLUDED.block_number, EXCLUDED.created_contract_address_hash, EXCLUDED.created_contract_code_indexed_at, EXCLUDED.cumulative_gas_used, EXCLUDED.cumulative_gas_used, EXCLUDED.from_address_hash, EXCLUDED.gas, EXCLUDED.gas_price, EXCLUDED.gas_currency_hash, EXCLUDED.gas_fee_recipient_hash, EXCLUDED.gas_used, EXCLUDED.index, EXCLUDED.input, EXCLUDED.nonce, EXCLUDED.r, EXCLUDED.s, EXCLUDED.status, EXCLUDED.to_address_hash, EXCLUDED.v, EXCLUDED.value) IS DISTINCT FROM (?, ?, ?, ?, ?, ?, ?, ?, ?, ?, ?, ?, ?, ?, ?, ?, ?, ?, ?, ?, ?)",
>>>>>>> fa17ae03
          transaction.block_hash,
          transaction.block_number,
          transaction.created_contract_address_hash,
          transaction.created_contract_code_indexed_at,
          transaction.cumulative_gas_used,
          transaction.cumulative_gas_used,
          transaction.from_address_hash,
          transaction.gas,
          transaction.gas_price,
          transaction.gas_currency_hash,
          transaction.gas_fee_recipient_hash,
          transaction.gas_used,
          transaction.gateway_fee,
          transaction.index,
          transaction.input,
          transaction.nonce,
          transaction.r,
          transaction.s,
          transaction.status,
          transaction.to_address_hash,
          transaction.v,
          transaction.value
        )
    )
  end

  defp discard_blocks_for_recollated_transactions(repo, changes_list, %{
         timeout: timeout,
         timestamps: %{updated_at: updated_at}
       })
       when is_list(changes_list) do
    {transactions_hashes, transactions_block_hashes} =
      changes_list
      |> Enum.filter(&Map.has_key?(&1, :block_hash))
      |> Enum.map(fn %{hash: hash, block_hash: block_hash} ->
        {:ok, hash_bytes} = Hash.Full.dump(hash)
        {:ok, block_hash_bytes} = Hash.Full.dump(block_hash)
        {hash_bytes, block_hash_bytes}
      end)
      |> Enum.unzip()

    blocks_with_recollated_transactions =
      from(
        transaction in Transaction,
        join:
          new_transaction in fragment(
            "(SELECT unnest(?::bytea[]) as hash, unnest(?::bytea[]) as block_hash)",
            ^transactions_hashes,
            ^transactions_block_hashes
          ),
        on: transaction.hash == new_transaction.hash,
        where: transaction.block_hash != new_transaction.block_hash,
        select: transaction.block_hash
      )

    block_hashes =
      blocks_with_recollated_transactions
      |> repo.all()
      |> Enum.uniq()

    if Enum.empty?(block_hashes) do
      {:ok, []}
    else
      query =
        from(
          block in Block,
          where: block.hash in ^block_hashes,
          # Enforce Block ShareLocks order (see docs: sharelocks.md)
          order_by: [asc: block.hash],
          lock: "FOR UPDATE"
        )

      try do
        {_, result} =
          repo.update_all(
            from(b in Block, join: s in subquery(query), on: b.hash == s.hash),
            [set: [consensus: false, updated_at: updated_at]],
            timeout: timeout
          )

        {:ok, result}
      rescue
        postgrex_error in Postgrex.Error ->
          {:error, %{exception: postgrex_error, block_hashes: block_hashes}}
      end
    end
  end
end<|MERGE_RESOLUTION|>--- conflicted
+++ resolved
@@ -129,11 +129,7 @@
       ],
       where:
         fragment(
-<<<<<<< HEAD
-          "(EXCLUDED.block_hash, EXCLUDED.block_number, EXCLUDED.created_contract_address_hash, EXCLUDED.created_contract_code_indexed_at, EXCLUDED.cumulative_gas_used, EXCLUDED.cumulative_gas_used, EXCLUDED.from_address_hash, EXCLUDED.gas, EXCLUDED.gas_price, EXCLUDED.gas_currency_hash, EXCLUDED.gas_fee_recipient_hash, EXCLUDED.gas_used, EXCLUDED.gateway_fee, EXCLUDED.index, EXCLUDED.internal_transactions_indexed_at, EXCLUDED.input, EXCLUDED.nonce, EXCLUDED.r, EXCLUDED.s, EXCLUDED.status, EXCLUDED.to_address_hash, EXCLUDED.v, EXCLUDED.value) IS DISTINCT FROM (?, ?, ?, ?, ?, ?, ?, ?, ?, ?, ?, ?, ?, ?, ?, ?, ?, ?, ?, ?, ?, ?, ?)",
-=======
-          "(EXCLUDED.block_hash, EXCLUDED.block_number, EXCLUDED.created_contract_address_hash, EXCLUDED.created_contract_code_indexed_at, EXCLUDED.cumulative_gas_used, EXCLUDED.cumulative_gas_used, EXCLUDED.from_address_hash, EXCLUDED.gas, EXCLUDED.gas_price, EXCLUDED.gas_currency_hash, EXCLUDED.gas_fee_recipient_hash, EXCLUDED.gas_used, EXCLUDED.index, EXCLUDED.input, EXCLUDED.nonce, EXCLUDED.r, EXCLUDED.s, EXCLUDED.status, EXCLUDED.to_address_hash, EXCLUDED.v, EXCLUDED.value) IS DISTINCT FROM (?, ?, ?, ?, ?, ?, ?, ?, ?, ?, ?, ?, ?, ?, ?, ?, ?, ?, ?, ?, ?)",
->>>>>>> fa17ae03
+          "(EXCLUDED.block_hash, EXCLUDED.block_number, EXCLUDED.created_contract_address_hash, EXCLUDED.created_contract_code_indexed_at, EXCLUDED.cumulative_gas_used, EXCLUDED.cumulative_gas_used, EXCLUDED.from_address_hash, EXCLUDED.gas, EXCLUDED.gas_price, EXCLUDED.gas_currency_hash, EXCLUDED.gas_fee_recipient_hash, EXCLUDED.gas_used, EXCLUDED.gateway_fee, EXCLUDED.index, EXCLUDED.input, EXCLUDED.nonce, EXCLUDED.r, EXCLUDED.s, EXCLUDED.status, EXCLUDED.to_address_hash, EXCLUDED.v, EXCLUDED.value) IS DISTINCT FROM (?, ?, ?, ?, ?, ?, ?, ?, ?, ?, ?, ?, ?, ?, ?, ?, ?, ?, ?, ?, ?, ?)",
           transaction.block_hash,
           transaction.block_number,
           transaction.created_contract_address_hash,
