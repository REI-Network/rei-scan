# This file is responsible for configuring your application
# and its dependencies with the aid of the Config module.
#
# This configuration file is loaded before any dependency and
# is restricted to this project.
import Config

# General application configuration
config :explorer,
<<<<<<< HEAD
  ecto_repos: [Explorer.Repo],
  coin: System.get_env("COIN") || "REI",
  coingecko_coin_id: System.get_env("COINGECKO_COIN_ID") || "rei-network",
  token_functions_reader_max_retries: 3,
  allowed_evm_versions:
    System.get_env("ALLOWED_EVM_VERSIONS") ||
      "homestead,tangerineWhistle,spuriousDragon,byzantium,constantinople,petersburg,istanbul,berlin,london,default",
  include_uncles_in_average_block_time:
    if(System.get_env("UNCLES_IN_AVERAGE_BLOCK_TIME") == "true", do: true, else: false),
  healthy_blocks_period: System.get_env("HEALTHY_BLOCKS_PERIOD") || :timer.minutes(5),
  realtime_events_sender:
    if(disable_webapp != "true",
      do: Explorer.Chain.Events.SimpleSender,
      else: Explorer.Chain.Events.DBSender
    )
=======
  ecto_repos: [Explorer.Repo, Explorer.Repo.Account],
  token_functions_reader_max_retries: 3
>>>>>>> 86940767

config :explorer, Explorer.Counters.AverageBlockTime,
  enabled: true,
  period: :timer.minutes(10)

config :explorer, Explorer.ChainSpec.GenesisData, enabled: true

config :explorer, Explorer.Chain.Cache.BlockNumber, enabled: true

config :explorer, Explorer.Chain.Cache.AddressSum,
  enabled: true,
  ttl_check_interval: :timer.seconds(1)

config :explorer, Explorer.Chain.Cache.AddressSumMinusBurnt,
  enabled: true,
  ttl_check_interval: :timer.seconds(1)

cache_address_with_balances_update_interval = System.get_env("CACHE_ADDRESS_WITH_BALANCES_UPDATE_INTERVAL")

balances_update_interval =
  if cache_address_with_balances_update_interval do
    case Integer.parse(cache_address_with_balances_update_interval) do
      {integer, ""} -> integer
      _ -> nil
    end
  end

config :explorer, Explorer.Counters.AddressesWithBalanceCounter,
  enabled: false,
  enable_consolidation: true,
  update_interval_in_seconds: balances_update_interval || 30 * 60

config :explorer, Explorer.Counters.AddressesCounter,
  enabled: true,
  enable_consolidation: true,
  update_interval_in_seconds: balances_update_interval || 30 * 60

config :explorer, Explorer.Counters.AddressTransactionsGasUsageCounter,
  enabled: true,
  enable_consolidation: true

config :explorer, Explorer.Counters.AddressTokenUsdSum,
  enabled: true,
  enable_consolidation: true

config :explorer, Explorer.Chain.Cache.ContractsCounter,
  enabled: true,
  enable_consolidation: true,
  update_interval_in_seconds: 30 * 60

config :explorer, Explorer.Chain.Cache.NewContractsCounter,
  enabled: true,
  enable_consolidation: true,
  update_interval_in_seconds: 30 * 60

config :explorer, Explorer.Chain.Cache.VerifiedContractsCounter,
  enabled: true,
  enable_consolidation: true,
  update_interval_in_seconds: 30 * 60

config :explorer, Explorer.Chain.Cache.NewVerifiedContractsCounter,
  enabled: true,
  enable_consolidation: true,
  update_interval_in_seconds: 30 * 60

config :explorer, Explorer.Chain.Cache.TokenExchangeRate,
  enabled: true,
  enable_consolidation: true

config :explorer, Explorer.Counters.TokenHoldersCounter,
  enabled: true,
  enable_consolidation: true

config :explorer, Explorer.Counters.TokenTransfersCounter,
  enabled: true,
  enable_consolidation: true

config :explorer, Explorer.Counters.AddressTransactionsCounter,
  enabled: true,
  enable_consolidation: true

config :explorer, Explorer.Counters.AddressTokenTransfersCounter,
  enabled: true,
  enable_consolidation: true

config :explorer, Explorer.Counters.BlockBurnedFeeCounter,
  enabled: true,
  enable_consolidation: true

config :explorer, Explorer.Counters.BlockPriorityFeeCounter,
  enabled: true,
  enable_consolidation: true

config :explorer, Explorer.TokenTransferTokenIdMigration.Supervisor, enabled: true

config :explorer, Explorer.Chain.Cache.GasUsage,
  enabled: System.get_env("CACHE_ENABLE_TOTAL_GAS_USAGE_COUNTER") == "true"

config :explorer, Explorer.Integrations.EctoLogger, query_time_ms_threshold: :timer.seconds(2)

config :explorer, Explorer.Tags.AddressTag.Cataloger, enabled: true

config :explorer, Explorer.Chain.Cache.MinMissingBlockNumber, enabled: System.get_env("DISABLE_WRITE_API") != "true"

config :explorer, Explorer.Repo, migration_timestamps: [type: :utc_datetime_usec]

config :explorer, Explorer.Tracer,
  service: :explorer,
  adapter: SpandexDatadog.Adapter,
  trace_key: :blockscout

config :explorer,
  solc_bin_api_url: "https://solc-bin.ethereum.org"

config :logger, :explorer,
  # keep synced with `config/config.exs`
  format: "$dateT$time $metadata[$level] $message\n",
  metadata:
    ~w(application fetcher request_id first_block_number last_block_number missing_block_range_count missing_block_count
       block_number step count error_count shrunk import_id transaction_id)a,
  metadata_filter: [application: :explorer]

config :spandex_ecto, SpandexEcto.EctoLogger,
  service: :ecto,
  tracer: Explorer.Tracer,
  otp_app: :explorer

# Import environment specific config. This must remain at the bottom
# of this file so it overrides the configuration defined above.
import_config "#{config_env()}.exs"<|MERGE_RESOLUTION|>--- conflicted
+++ resolved
@@ -7,8 +7,7 @@
 
 # General application configuration
 config :explorer,
-<<<<<<< HEAD
-  ecto_repos: [Explorer.Repo],
+ecto_repos: [Explorer.Repo, Explorer.Repo.Account],
   coin: System.get_env("COIN") || "REI",
   coingecko_coin_id: System.get_env("COINGECKO_COIN_ID") || "rei-network",
   token_functions_reader_max_retries: 3,
@@ -23,10 +22,6 @@
       do: Explorer.Chain.Events.SimpleSender,
       else: Explorer.Chain.Events.DBSender
     )
-=======
-  ecto_repos: [Explorer.Repo, Explorer.Repo.Account],
-  token_functions_reader_max_retries: 3
->>>>>>> 86940767
 
 config :explorer, Explorer.Counters.AverageBlockTime,
   enabled: true,
