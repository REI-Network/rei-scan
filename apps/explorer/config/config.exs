# This file is responsible for configuring your application
# and its dependencies with the aid of the Config module.
#
# This configuration file is loaded before any dependency and
# is restricted to this project.
import Config

disable_indexer = System.get_env("DISABLE_INDEXER")
disable_webapp = System.get_env("DISABLE_WEBAPP")

# General application configuration
config :explorer,
  ecto_repos: [Explorer.Repo],
<<<<<<< HEAD
  coin: System.get_env("COIN") || "REI",
  coingecko_coin_id: System.get_env("COINGECKO_COIN_ID") || "rei-network",
=======
  coin: System.get_env("COIN") || "POA",
>>>>>>> ef43da6d
  token_functions_reader_max_retries: 3,
  allowed_evm_versions:
    System.get_env("ALLOWED_EVM_VERSIONS") ||
      "homestead,tangerineWhistle,spuriousDragon,byzantium,constantinople,petersburg,istanbul,berlin,london,default",
  include_uncles_in_average_block_time:
    if(System.get_env("UNCLES_IN_AVERAGE_BLOCK_TIME") == "true", do: true, else: false),
  healthy_blocks_period: System.get_env("HEALTHY_BLOCKS_PERIOD") || :timer.minutes(5),
  realtime_events_sender:
    if(disable_webapp != "true",
      do: Explorer.Chain.Events.SimpleSender,
      else: Explorer.Chain.Events.DBSender
    )

config :explorer, Explorer.Counters.AverageBlockTime,
  enabled: true,
  period: :timer.minutes(10)

config :explorer, Explorer.Chain.Events.Listener,
  enabled:
    if(disable_webapp == "true" && disable_indexer == "true",
      do: false,
      else: true
    )

config :explorer, Explorer.ChainSpec.GenesisData,
  enabled: true,
  chain_spec_path: System.get_env("CHAIN_SPEC_PATH"),
  emission_format: System.get_env("EMISSION_FORMAT", "DEFAULT"),
  rewards_contract_address: System.get_env("REWARDS_CONTRACT", "0xeca443e8e1ab29971a45a9c57a6a9875701698a5")

config :explorer, Explorer.Chain.Cache.BlockNumber,
  enabled: true,
  ttl_check_interval: if(disable_indexer == "true", do: :timer.seconds(1), else: false),
  global_ttl: if(disable_indexer == "true", do: :timer.seconds(5))

address_sum_global_ttl =
  "CACHE_ADDRESS_SUM_PERIOD"
  |> System.get_env("")
  |> Integer.parse()
  |> case do
    {integer, ""} -> :timer.seconds(integer)
    _ -> :timer.minutes(60)
  end

config :explorer, Explorer.Chain.Cache.AddressSum,
  enabled: true,
  ttl_check_interval: :timer.seconds(1),
  global_ttl: address_sum_global_ttl

config :explorer, Explorer.Chain.Cache.AddressSumMinusBurnt,
  enabled: true,
  ttl_check_interval: :timer.seconds(1),
  global_ttl: address_sum_global_ttl

cache_address_with_balances_update_interval = System.get_env("CACHE_ADDRESS_WITH_BALANCES_UPDATE_INTERVAL")

balances_update_interval =
  if cache_address_with_balances_update_interval do
    case Integer.parse(cache_address_with_balances_update_interval) do
      {integer, ""} -> integer
      _ -> nil
    end
  end

config :explorer, Explorer.Counters.AddressesWithBalanceCounter,
  enabled: false,
  enable_consolidation: true,
  update_interval_in_seconds: balances_update_interval || 30 * 60

config :explorer, Explorer.Counters.AddressesCounter,
  enabled: true,
  enable_consolidation: true,
  update_interval_in_seconds: balances_update_interval || 30 * 60

config :explorer, Explorer.Counters.AddressTransactionsGasUsageCounter,
  enabled: true,
  enable_consolidation: true

config :explorer, Explorer.Counters.AddressTokenUsdSum,
  enabled: true,
  enable_consolidation: true

config :explorer, Explorer.Chain.Cache.TokenExchangeRate,
  enabled: true,
  enable_consolidation: true

config :explorer, Explorer.Counters.TokenHoldersCounter,
  enabled: true,
  enable_consolidation: true

config :explorer, Explorer.Counters.TokenTransfersCounter,
  enabled: true,
  enable_consolidation: true

config :explorer, Explorer.Counters.AddressTransactionsCounter,
  enabled: true,
  enable_consolidation: true

config :explorer, Explorer.Counters.AddressTokenTransfersCounter,
  enabled: true,
  enable_consolidation: true

config :explorer, Explorer.Counters.BlockBurnedFeeCounter,
  enabled: true,
  enable_consolidation: true

config :explorer, Explorer.Counters.BlockPriorityFeeCounter,
  enabled: true,
  enable_consolidation: true

config :explorer, Explorer.Chain.Cache.GasUsage,
  enabled: System.get_env("CACHE_ENABLE_TOTAL_GAS_USAGE_COUNTER") == "true"

config :explorer, Explorer.ExchangeRates,
  enabled: System.get_env("DISABLE_EXCHANGE_RATES") != "true",
  store: :ets,
  coingecko_coin_id: System.get_env("EXCHANGE_RATES_COINGECKO_COIN_ID"),
  coingecko_api_key: System.get_env("EXCHANGE_RATES_COINGECKO_API_KEY"),
  coinmarketcap_api_key: System.get_env("EXCHANGE_RATES_COINMARKETCAP_API_KEY"),
  fetch_btc_value: System.get_env("EXCHANGE_RATES_FETCH_BTC_VALUE") == "true"

exchange_rates_source =
  cond do
    System.get_env("EXCHANGE_RATES_SOURCE") == "coin_gecko" -> Explorer.ExchangeRates.Source.CoinGecko
    System.get_env("EXCHANGE_RATES_SOURCE") == "coin_market_cap" -> Explorer.ExchangeRates.Source.CoinMarketCap
    true -> Explorer.ExchangeRates.Source.CoinGecko
  end

config :explorer, Explorer.ExchangeRates.Source, source: exchange_rates_source

config :explorer, Explorer.KnownTokens, enabled: System.get_env("DISABLE_KNOWN_TOKENS") != "true", store: :ets

config :explorer, Explorer.Integrations.EctoLogger, query_time_ms_threshold: :timer.seconds(2)

config :explorer, Explorer.Market.History.Cataloger, enabled: disable_indexer != "true"

config :explorer, Explorer.Chain.Cache.MinMissingBlockNumber, enabled: System.get_env("DISABLE_WRITE_API") != "true"

txs_stats_init_lag =
  System.get_env("TXS_HISTORIAN_INIT_LAG", "0")
  |> Integer.parse()
  |> elem(0)
  |> :timer.minutes()

txs_stats_days_to_compile_at_init =
  System.get_env("TXS_STATS_DAYS_TO_COMPILE_AT_INIT", "40")
  |> Integer.parse()
  |> elem(0)

config :explorer, Explorer.Chain.Transaction.History.Historian,
  enabled: System.get_env("ENABLE_TXS_STATS", "true") != "false",
  init_lag: txs_stats_init_lag,
  days_to_compile_at_init: txs_stats_days_to_compile_at_init

history_fetch_interval =
  case Integer.parse(System.get_env("HISTORY_FETCH_INTERVAL", "")) do
    {mins, ""} -> mins
    _ -> 60
  end
  |> :timer.minutes()

config :explorer, Explorer.History.Process, history_fetch_interval: history_fetch_interval

config :explorer, Explorer.Repo, migration_timestamps: [type: :utc_datetime_usec]

config :explorer, Explorer.Tracer,
  service: :explorer,
  adapter: SpandexDatadog.Adapter,
  trace_key: :blockscout

if System.get_env("METADATA_CONTRACT") && System.get_env("VALIDATORS_CONTRACT") do
  config :explorer, Explorer.Validator.MetadataRetriever,
    metadata_contract_address: System.get_env("METADATA_CONTRACT"),
    validators_contract_address: System.get_env("VALIDATORS_CONTRACT")

  config :explorer, Explorer.Validator.MetadataProcessor, enabled: disable_indexer != "true"
else
  config :explorer, Explorer.Validator.MetadataProcessor, enabled: false
end

config :explorer, Explorer.Chain.Block.Reward,
  validators_contract_address: System.get_env("VALIDATORS_CONTRACT"),
  keys_manager_contract_address: System.get_env("KEYS_MANAGER_CONTRACT")

case System.get_env("SUPPLY_MODULE") do
  "rsk" ->
    config :explorer, supply: Explorer.Chain.Supply.RSK

  _ ->
    :ok
end

config :explorer,
  solc_bin_api_url: "https://solc-bin.ethereum.org",
  checksum_function: System.get_env("CHECKSUM_FUNCTION") && String.to_atom(System.get_env("CHECKSUM_FUNCTION"))

config :logger, :explorer,
  # keep synced with `config/config.exs`
  format: "$dateT$time $metadata[$level] $message\n",
  metadata:
    ~w(application fetcher request_id first_block_number last_block_number missing_block_range_count missing_block_count
       block_number step count error_count shrunk import_id transaction_id)a,
  metadata_filter: [application: :explorer]

config :spandex_ecto, SpandexEcto.EctoLogger,
  service: :ecto,
  tracer: Explorer.Tracer,
  otp_app: :explorer

config :explorer, Explorer.Chain.Cache.Blocks,
  ttl_check_interval: if(disable_indexer == "true", do: :timer.seconds(1), else: false),
  global_ttl: if(disable_indexer == "true", do: :timer.seconds(5))

config :explorer, Explorer.Chain.Cache.Transactions,
  ttl_check_interval: if(disable_indexer == "true", do: :timer.seconds(1), else: false),
  global_ttl: if(disable_indexer == "true", do: :timer.seconds(5))

config :explorer, Explorer.Chain.Cache.Accounts,
  ttl_check_interval: if(disable_indexer == "true", do: :timer.seconds(1), else: false),
  global_ttl: if(disable_indexer == "true", do: :timer.seconds(5))

config :explorer, Explorer.Chain.Cache.Uncles,
  ttl_check_interval: if(disable_indexer == "true", do: :timer.seconds(1), else: false),
  global_ttl: if(disable_indexer == "true", do: :timer.seconds(5))

config :explorer, Explorer.ThirdPartyIntegrations.Sourcify,
  server_url: System.get_env("SOURCIFY_SERVER_URL") || "https://sourcify.dev/server",
  enabled: System.get_env("ENABLE_SOURCIFY_INTEGRATION") == "true",
  chain_id: System.get_env("CHAIN_ID"),
  repo_url: System.get_env("SOURCIFY_REPO_URL") || "https://repo.sourcify.dev/contracts"

# Import environment specific config. This must remain at the bottom
# of this file so it overrides the configuration defined above.
import_config "#{config_env()}.exs"<|MERGE_RESOLUTION|>--- conflicted
+++ resolved
@@ -11,12 +11,8 @@
 # General application configuration
 config :explorer,
   ecto_repos: [Explorer.Repo],
-<<<<<<< HEAD
   coin: System.get_env("COIN") || "REI",
   coingecko_coin_id: System.get_env("COINGECKO_COIN_ID") || "rei-network",
-=======
-  coin: System.get_env("COIN") || "POA",
->>>>>>> ef43da6d
   token_functions_reader_max_retries: 3,
   allowed_evm_versions:
     System.get_env("ALLOWED_EVM_VERSIONS") ||
