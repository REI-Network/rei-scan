--- conflicted
+++ resolved
@@ -1,13 +1,13 @@
-<<<<<<< HEAD
-.transaction-details-address {
-  font-size: 12px;
-  font-weight: bold;
-  line-height: 1.2;
-  margin: 0 0 12px;
+.transaction-bottom-panel {
+	display: flex;
+	flex-direction: column;
+	@media (min-width: 768px) {
+		flex-direction: row;
+		justify-content: space-between;
+		align-items: flex-end;
+	}
 }
 
-=======
->>>>>>> 3d9ba360
 .transaction-bottom-panel {
 	display: flex;
 	flex-direction: column;
@@ -21,17 +21,10 @@
 .download-all-transactions {
 	text-align: center;
 	color: #a3a9b5;
-<<<<<<< HEAD
 	font-size: 13px;
 	margin-top: 10px;
 	@media (min-width: 768px) {
 		margin-top: 30px;
-=======
-	font-size: 14px;
-	margin-top: 10px;
-	@media (min-width: 768px) {
-		margin-top: 0;
->>>>>>> 3d9ba360
 	}
 	.download-all-transactions-link {
 		text-decoration: none;
