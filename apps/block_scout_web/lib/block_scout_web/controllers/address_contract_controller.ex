--- conflicted
+++ resolved
@@ -2,13 +2,10 @@
 defmodule BlockScoutWeb.AddressContractController do
   use BlockScoutWeb, :controller
 
-<<<<<<< HEAD
   require Logger
 
   import BlockScoutWeb.AddressController, only: [transaction_and_validation_count: 1]
 
-=======
->>>>>>> 813d42a0
   alias Explorer.{Chain, Market}
   alias Explorer.ExchangeRates.Token
   alias Indexer.Fetcher.CoinBalanceOnDemand
@@ -26,7 +23,6 @@
 
     with {:ok, address_hash} <- Chain.string_to_address_hash(address_hash_string),
          {:ok, address} <- Chain.find_contract_address(address_hash, address_options, true) do
-<<<<<<< HEAD
       {transaction_count, validation_count} = transaction_and_validation_count(address_hash)
 
       Logger.debug("Address Found #{address_hash}")
@@ -44,7 +40,7 @@
           is_proxy: true,
           coin_balance_status: CoinBalanceOnDemand.trigger_fetch(address),
           exchange_rate: Market.get_exchange_rate(Explorer.coin()) || Token.null(),
-          transaction_count: transaction_count,
+          counters_path: address_path(conn, :address_counters, %{"id" => address_hash_string}),                                                                    transaction_count: transaction_count,
           validation_count: validation_count
         )
       else
@@ -63,16 +59,6 @@
             validation_count: validation_count
           )
       end
-=======
-      render(
-        conn,
-        "index.html",
-        address: address,
-        coin_balance_status: CoinBalanceOnDemand.trigger_fetch(address),
-        exchange_rate: Market.get_exchange_rate(Explorer.coin()) || Token.null(),
-        counters_path: address_path(conn, :address_counters, %{"id" => address_hash_string})
-      )
->>>>>>> 813d42a0
     else
       :error ->
         not_found(conn)
