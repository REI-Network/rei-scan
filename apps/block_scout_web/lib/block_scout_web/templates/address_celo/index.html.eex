--- conflicted
+++ resolved
@@ -169,13 +169,8 @@
        <dd class="col-sm-9">
        <span data-toggle="tooltip" data-placement="top" title="" data-original-title="All voters of this group">
        <ul>
-<<<<<<< HEAD
-       <%= for member <- @address.celo_voters do %>
+       <%= for member <- sort_voters(@address.celo_voters) do %>
          <li><%= format_pending_votes(member) %> pending, <%= format_active_votes(member) %> active cGLD:
-=======
-       <%= for member <- sort_voters(@address.celo_voters) do %>
-         <li><%= format_according_to_decimals(member.total.value, Decimal.new(18)) %> cGLD:
->>>>>>> 0eb8547b
          <%= if member.group_address != nil do
              member |> BlockScoutWeb.AddressView.address_partial_selector(:voters, @address.hash) |> BlockScoutWeb.RenderHelpers.render_partial()
             end %></li>
@@ -191,13 +186,8 @@
        <dd class="col-sm-9">
        <span data-toggle="tooltip" data-placement="top" title="" data-original-title="Groups voted by this account">
        <ul>
-<<<<<<< HEAD
-       <%= for member <- @address.celo_voted do %>
+       <%= for member <- sort_voters(@address.celo_voted) do %>
          <li><%= format_pending_votes(member) %> pending, <%= format_active_votes(member) %> active cGLD:
-=======
-       <%= for member <- sort_voters(@address.celo_voted) do %>
-         <li><%= format_according_to_decimals(member.total.value, Decimal.new(18)) %> cGLD:
->>>>>>> 0eb8547b
          <%= if member.group_address != nil do
              member |> BlockScoutWeb.AddressView.address_partial_selector(:voted, @address.hash) |> BlockScoutWeb.RenderHelpers.render_partial()
             end %></li>
