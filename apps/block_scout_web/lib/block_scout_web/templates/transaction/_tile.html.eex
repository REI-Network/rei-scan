--- conflicted
+++ resolved
@@ -39,13 +39,8 @@
         <%= render BlockScoutWeb.AddressView, "_labels.html", tags: tx_tags %>
       </div>
       </span>
-<<<<<<< HEAD
       <span class="index-tx-info">
         <%= @transaction |> BlockScoutWeb.AddressView.address_partial_selector(:from, assigns[:current_address]) |> BlockScoutWeb.RenderHelpers.render_partial() %>
-=======
-      <span>
-        <%= @transaction |> BlockScoutWeb.AddressView.address_partial_selector(:from, assigns[:current_address]) |> BlockScoutWeb.RenderHelper.render_partial() %>
->>>>>>> 47f2075f
         &rarr;
         <%= @transaction |> BlockScoutWeb.AddressView.address_partial_selector(:to, assigns[:current_address]) |> BlockScoutWeb.RenderHelper.render_partial() %>
       </span>
