<!DOCTYPE html>
<html lang="en-US">
  <head>
    <meta charset="utf-8">
    <meta http-equiv="X-UA-Compatible" content="IE=edge">
    <meta name="viewport" content="width=device-width, initial-scale=1">

    <%= case @view_module do %>
      <% Elixir.BlockScoutWeb.ChainView -> %>
        <link rel="stylesheet" href="<%= static_path(@conn, "/css/main-page.css") %>">
        <link rel="preload" href="<%= static_path(@conn, "/js/chain.js") %>" as="script">
        <link rel="preload" href="<%= static_path(@conn, "/js/chart-loader.js") %>" as="script">
        <link rel="preload" href="<%= static_path(@conn, "/js/token-transfers-toggle.js") %>" as="script">
      <% _ -> %>
        <link rel="stylesheet" href="<%= static_path(@conn, "/css/app.css") %>">
    <% end %>
    <link rel="preload" href="<%= static_path(@conn, "/js/autocomplete.js") %>" as="script">
    <link rel="preload" href="<%= static_path(@conn, "/images/icons/fontawesome/github.svg") %>" as="image" crossorigin>
    <link rel="preload" href="<%= static_path(@conn, "/images/icons/fontawesome/twitter.svg") %>" as="image" crossorigin>
    <link rel="preload" href="<%= static_path(@conn, "/images/icons/fontawesome/telegram.svg") %>" as="image" crossorigin>
    <link rel="preload" href="<%= static_path(@conn, "/images/icons/fontawesome/bar-chart.svg") %>" as="image" crossorigin>
    <link rel="preload" href="<%= static_path(@conn, "/images/icons/fontawesome/info-circle.svg") %>" as="image" crossorigin>
    <link rel="preload" href="<%= static_path(@conn, "/images/icons/fontawesome/tag.svg") %>" as="image" crossorigin>
    <link rel="preload" href="<%= static_path(@conn, "/css/non-critical.css") %>" as="style" onload="this.onload=null;this.rel='stylesheet'">
    <link rel="stylesheet" href="<%= static_path(@conn, "/css/non-critical.css") %>">
    <%= render_existing(@view_module, "styles.html", assigns) %>

    <link rel="apple-touch-icon" sizes="180x180" href="<%= static_path(@conn, "/apple-touch-icon.png") %>">
    <link rel="manifest" href="<%= static_path(@conn, "/manifest.webmanifest") %>">
    <link rel="mask-icon" href="<%= static_path(@conn, "/safari-pinned-tab.svg") %>" color="#5bbad5">
    <link rel="shortcut icon" type='image/x-icon' href="<%= static_path(@conn, "/images/favicon.ico") %>">
    <meta name="msapplication-TileColor" content="#7dd79f">
    <meta name="msapplication-config" content="<%= static_path(@conn, "/browserconfig.xml") %>">
    <meta name="theme-color" content="#ffffff">

    <%= render_existing(@view_module, "_metatags.html", assigns) || render("_default_title.html") %>

    <script defer data-cfasync="false">
      window.localized = {
        'Blocks Indexed': '<%= gettext("Blocks Indexed") %>',
        'Block Processing': '<%= gettext("Block Mined, awaiting import...") %>',
        'Blocks With Internal Transactions Indexed': '<%= gettext("Blocks With Internal Transactions Indexed") %>',
        'Less than': '<%= gettext("Less than") %>',
        'Market Cap': '<%= gettext("Market Cap") %>',
        'Price': '<%= gettext("Price") %>',
<<<<<<< HEAD
        'Ether': '<%= gettext("REI") %>',
=======
        'Ether': '<%= Explorer.coin_name() %>',
>>>>>>> 86940767
        'Tx/day': '<%= gettext("Tx/day") %>'
      }
    </script>
  </head>

  <body>
    <script defer data-cfasync="false">
      function applyDarkMode() {
        if (localStorage.getItem("current-color-mode") === "dark") {
          document.body.className += " " + "dark-theme-applied";
          document.body.style.backgroundColor = "#1c1d31";
        }
      }
      window.onload = applyDarkMode()
    </script>
    <script defer data-cfasync="false">
      if (localStorage.getItem("current-color-mode") === "dark") {
        if (document.getElementById("top-navbar")) {
          document.getElementById("top-navbar").style.backgroundColor = "#282945";
        }
        if (document.getElementById("navbar-logo")) {
          document.getElementById("navbar-logo").style.filter = "brightness(0) invert(1)";
        }
        let modeChanger = document.getElementById("dark-mode-changer");
        if (modeChanger) {
          modeChanger.className += " " + "dark-mode-changer--dark";
        }
      }
    </script>
    <script defer data-cfasync="false">
      if (localStorage.getItem("current-color-mode") === "dark") {
        const search = document.getElementById("main-search-autocomplete")
        const searchMobile = document.getElementById("main-search-autocomplete-mobile")
            if (search && search.style) {
          search.style.backgroundColor = "#22223a";
              search.style.borderColor = "#22223a";
        }
        if (searchMobile && searchMobile.style) {
          searchMobile.style.backgroundColor = "#22223a";
          searchMobile.style.borderColor = "#22223a";
        }
      }
    </script>
    <% raw_dark_forest_addresses_0_4 = CustomContractsHelpers.get_raw_custom_addresses_list(:dark_forest_addresses) || "" %>
    <% raw_dark_forest_addresses_0_5 = CustomContractsHelpers.get_raw_custom_addresses_list(:dark_forest_addresses_v_0_5) || "" %>
    <% raw_dark_forest_addresses_0_6 = CustomContractsHelpers.get_raw_custom_addresses_list(:dark_forest_addresses_v_0_6) || "" %>
    <% raw_dark_forest_addresses_0_6_r2 = CustomContractsHelpers.get_raw_custom_addresses_list(:dark_forest_addresses_v_0_6_r2) || "" %>
    <% raw_dark_forest_addresses = raw_dark_forest_addresses_0_4 %>
    <% raw_dark_forest_addresses = if raw_dark_forest_addresses_0_5 !== "", do: raw_dark_forest_addresses <> "," <> raw_dark_forest_addresses_0_5, else: raw_dark_forest_addresses %>
    <% raw_dark_forest_addresses = if raw_dark_forest_addresses_0_6 !== "", do: raw_dark_forest_addresses <> "," <> raw_dark_forest_addresses_0_6, else: raw_dark_forest_addresses %>
    <% raw_dark_forest_addresses = if raw_dark_forest_addresses_0_6_r2 !== "", do: raw_dark_forest_addresses <> "," <> raw_dark_forest_addresses_0_6_r2, else: raw_dark_forest_addresses %>

    <% raw_circles_addresses = CustomContractsHelpers.get_raw_custom_addresses_list(:circles_addresses) %>
    <%= cond do %>
      <% (
        @view_module == Elixir.BlockScoutWeb.TransactionInternalTransactionView ||
        @view_module == Elixir.BlockScoutWeb.TransactionLogView ||
        @view_module == Elixir.BlockScoutWeb.TransactionRawTraceView ||
        @view_module == Elixir.BlockScoutWeb.TransactionTokenTransferView ||
        @view_module == Elixir.BlockScoutWeb.TransactionStateView
      ) -> %>
        <% to_address = @transaction && @transaction.to_address && "0x" <> Base.encode16(@transaction.to_address.hash.bytes, case: :lower) %>
        <% {:ok, created_from_address} = if @transaction.to_address_hash, do: Chain.hash_to_address(@transaction.to_address_hash), else: {:ok, nil} %>
        <% created_from_address_hash_str = if from_address_hash(created_from_address), do: "0x" <> Base.encode16(from_address_hash(created_from_address).bytes, case: :lower), else: nil %>
        <script>
          function applyCustomMode() {
            applyCustomTheme("<%= raw_dark_forest_addresses %>", "dark-forest-theme-applied")
            applyCustomTheme("<%= raw_circles_addresses %>", "circles-theme-applied")
          }
          function applyCustomTheme(contractAddressHashesRaw, customClass) {
            if (contractAddressHashesRaw !== "") {
              const contractAddressHashes = contractAddressHashesRaw.split(',').map(hash => hash.toLowerCase())
              const to_address = "<%= to_address %>"
              const created_from_address_hash_str = "<%= created_from_address_hash_str %>"

              contractAddressHashes.forEach(contractAddressHash => {
                if (contractAddressHash == to_address) {
                  document.body.className += " " + customClass;
                  return;
                } else if (contractAddressHash == created_from_address_hash_str) {
                  document.body.className += " " + customClass;
                  return;
                }
              })
            }

          }

          window.onload = applyCustomMode()
        </script>
      <% (
        @view_module == Elixir.BlockScoutWeb.AddressTransactionView ||
        @view_module == Elixir.BlockScoutWeb.AddressTokenTransferView ||
        @view_module == Elixir.BlockScoutWeb.AddressTokenView ||
        @view_module == Elixir.BlockScoutWeb.AddressInternalTransactionView ||
        @view_module == Elixir.BlockScoutWeb.AddressCoinBalanceView ||
        @view_module == Elixir.BlockScoutWeb.AddressLogsView ||
        @view_module == Elixir.BlockScoutWeb.AddressValidationView ||
        @view_module == Elixir.BlockScoutWeb.AddressContractView ||
        @view_module == Elixir.BlockScoutWeb.AddressReadContractView ||
        @view_module == Elixir.BlockScoutWeb.AddressReadProxyView ||
        @view_module == Elixir.BlockScoutWeb.AddressWriteContractView ||
        @view_module == Elixir.BlockScoutWeb.AddressWriteProxyView
      ) -> %>
        <% created_from_address = if @address && from_address_hash(@address), do: "0x" <> Base.encode16(from_address_hash(@address).bytes, case: :lower), else: nil %>
        <script>
          function applyCustomMode() {
            applyCustomTheme("<%= raw_dark_forest_addresses %>", "dark-forest-theme-applied")
            applyCustomTheme("<%= raw_circles_addresses %>", "circles-theme-applied")
          }
          function applyCustomTheme(contractAddressHashesRaw, customClass) {
            if (contractAddressHashesRaw !== "") {
              const contractAddressHashes = contractAddressHashesRaw.split(',').map(hash => hash.toLowerCase())
              const created_from_address = "<%= created_from_address %>"
              contractAddressHashes.forEach(contractAddressHash => {
                if (window.location.pathname.toLowerCase().includes(contractAddressHash)) {
                  document.body.className += " " + customClass;
                  return;
                } else if (contractAddressHash == created_from_address) {
                  document.body.className += " " + customClass;
                  return;
                }
              })
            }
          }

          window.onload = applyCustomMode()
        </script>
      <% (
        @view_module == Elixir.BlockScoutWeb.Tokens.TransferView ||
        @view_module == Elixir.BlockScoutWeb.Tokens.ReadContractView ||
        @view_module == Elixir.BlockScoutWeb.Tokens.HolderView ||
        @view_module == Elixir.BlockScoutWeb.Tokens.Instance.TransferView ||
        @view_module == Elixir.BlockScoutWeb.Tokens.Instance.MetadataView ||
        @view_module == Elixir.BlockScoutWeb.PageNotFoundView
      ) -> %>
        <% {:ok, created_from_address} = if @token && @token.contract_address_hash, do: Chain.hash_to_address(@token.contract_address_hash), else: {:ok, nil} %>
        <% created_from_address_hash = if from_address_hash(created_from_address), do: "0x" <> Base.encode16(from_address_hash(created_from_address).bytes, case: :lower), else: nil %>
        <script>
          function applyCustomMode() {
            applyCustomTheme("<%= raw_dark_forest_addresses %>", "dark-forest-theme-applied")
            applyCustomTheme("<%= raw_circles_addresses %>", "circles-theme-applied")
          }
          function applyCustomTheme(contractAddressHashesRaw, customClass) {
            if (contractAddressHashesRaw !== "") {
              const contractAddressHashes = contractAddressHashesRaw.split(',').map(hash => hash.toLowerCase())
              const created_from_address_hash = "<%= created_from_address_hash %>"
              contractAddressHashes.forEach(contractAddressHash => {
                if (window.location.pathname.toLowerCase().includes(contractAddressHash)) {
                  document.body.className += " " + customClass;
                  return;
                } else if (contractAddressHash == created_from_address_hash) {
                  document.body.className += " " + customClass;
                  return;
                }
              })
            }
          }

          window.onload = applyCustomMode()
        </script>
      <% true -> %>
        <%= nil %>
    <% end %>
    <div class="layout-container">
      <% show_maintenance_alert = Application.get_env(:block_scout_web, BlockScoutWeb.Chain)[:show_maintenance_alert] %>
      <%= if show_maintenance_alert do %>
        <div class="alert alert-warning text-center mb-0 p-3" data-selector="indexed-status">
          <%= raw(System.get_env("MAINTENANCE_ALERT_MESSAGE")) %>
        </div>
      <% end %>
      <% indexed_ratio_blocks = Explorer.Chain.indexed_ratio_blocks() %>
      <% indexed_ratio =
      case Chain.finished_blocks_indexing?(indexed_ratio_blocks) do
       false -> indexed_ratio_blocks
       _ -> Explorer.Chain.indexed_ratio_internal_transactions()
      end %>
      <%= if not Explorer.Chain.finished_indexing?(indexed_ratio_blocks) do %>
        <div class="alert alert-warning text-center mb-0 p-3" data-seindexed_ratiolector="indexed-status">
          <%= render BlockScoutWeb.CommonComponentsView, "_loading_spinner.html" %>
          <span data-indexed-ratio-blocks="<%= indexed_ratio_blocks %>" data-indexed-ratio="<%= indexed_ratio %>"></span>
          <%= gettext("- We're indexing this chain right now. Some of the counts may be inaccurate.") %>
        </div>
      <% end %>
      <%= render BlockScoutWeb.LayoutView, "_topnav.html", current_user: Conn.get_session(@conn, :current_user), conn: @conn %>

      <main class="js-ad-dependant-pt pt-5">
        <p class="alert alert-info" role="alert"><%= get_flash(@conn, :info) %></p>
        <p class="alert alert-danger" role="alert"><%= get_flash(@conn, :error) %></p>
        <%= @inner_content %>
      </main>
      <%= render BlockScoutWeb.LayoutView, "_footer.html", assigns %>
    </div>
    <%= if (
      @view_module != Elixir.BlockScoutWeb.ChainView &&
      @view_module != Elixir.BlockScoutWeb.BlockView &&
      @view_module != Elixir.BlockScoutWeb.BlockTransactionView &&
      @view_module != Elixir.BlockScoutWeb.AddressView &&
      @view_module != Elixir.BlockScoutWeb.TokensView &&
      @view_module != Elixir.BlockScoutWeb.TransactionView &&
      @view_module != Elixir.BlockScoutWeb.PendingTransactionView &&
      @view_module != Elixir.BlockScoutWeb.TransactionInternalTransactionView &&
      @view_module != Elixir.BlockScoutWeb.TransactionLogView &&
      @view_module != Elixir.BlockScoutWeb.TransactionRawTraceView &&
      @view_module != Elixir.BlockScoutWeb.TransactionTokenTransferView &&
      @view_module != Elixir.BlockScoutWeb.TransactionStateView &&
      @view_module != Elixir.BlockScoutWeb.AddressTransactionView &&
      @view_module != Elixir.BlockScoutWeb.AddressTokenTransferView &&
      @view_module != Elixir.BlockScoutWeb.AddressTokenView &&
      @view_module != Elixir.BlockScoutWeb.AddressInternalTransactionView &&
      @view_module != Elixir.BlockScoutWeb.AddressCoinBalanceView &&
      @view_module != Elixir.BlockScoutWeb.AddressLogsView &&
      @view_module != Elixir.BlockScoutWeb.AddressValidationView &&
      @view_module != Elixir.BlockScoutWeb.AddressContractView &&
      @view_module != Elixir.BlockScoutWeb.AddressContractVerificationView &&
      @view_module != Elixir.BlockScoutWeb.AddressContractVerificationViaJsonView &&
      @view_module != Elixir.BlockScoutWeb.AddressContractVerificationViaFlattenedCodeView &&
      @view_module != Elixir.BlockScoutWeb.AddressContractVerificationVyperView &&
      @view_module != Elixir.BlockScoutWeb.AddressReadContractView &&
      @view_module != Elixir.BlockScoutWeb.AddressReadProxyView &&
      @view_module != Elixir.BlockScoutWeb.AddressWriteContractView &&
      @view_module != Elixir.BlockScoutWeb.AddressWriteProxyView &&
      @view_module != Elixir.BlockScoutWeb.Tokens.TransferView &&
      @view_module != Elixir.BlockScoutWeb.Tokens.ContractView &&
      @view_module != Elixir.BlockScoutWeb.Tokens.HolderView &&
      @view_module != Elixir.BlockScoutWeb.Tokens.InventoryView &&
      @view_module != Elixir.BlockScoutWeb.Tokens.InstanceView &&
      @view_module != Elixir.BlockScoutWeb.Tokens.Instance.MetadataView &&
      @view_module != Elixir.BlockScoutWeb.Tokens.Instance.OverviewView &&
      @view_module != Elixir.BlockScoutWeb.Tokens.Instance.TransferView &&
      @view_module != Elixir.BlockScoutWeb.VerifiedContractsView &&
      @view_module != Elixir.BlockScoutWeb.APIDocsView &&
      @view_module != Elixir.BlockScoutWeb.Admin.DashboardView &&
      @view_module != Elixir.BlockScoutWeb.SearchView &&
      @view_module != Elixir.BlockScoutWeb.AddressContractVerificationViaStandardJsonInputView &&
      @view_module != Elixir.BlockScoutWeb.AddressContractVerificationViaMultiPartFilesView &&
      @view_module != Elixir.BlockScoutWeb.StakesView
    ) do %>
      <script defer data-cfasync="false" src="<%= static_path(@conn, "/js/app.js") %>"></script>
    <% end %>
    <%=
      for status <- ["error", "warning", "success", "question"] do
        render BlockScoutWeb.CommonComponentsView, "_modal_status.html", status: status
      end
    %>
    <%= render_existing(@view_module, "scripts.html", assigns) %>
    <%= if @view_module == Elixir.BlockScoutWeb.ChainView do %>
      <script defer data-cfasync="false" src="<%= static_path(@conn, "/js/chain.js") %>"></script>
      <script defer data-cfasync="false" src="<%= static_path(@conn, "/js/chart-loader.js") %>"></script>
      <script defer data-cfasync="false" src="<%= static_path(@conn, "/js/token-transfers-toggle.js") %>"></script>
    <% end %>
    <script defer src="<%= static_path(@conn, "/js/autocomplete.js") %>"></script>
    <%= if @view_module in [Elixir.BlockScoutWeb.AddressContractVerificationView, Elixir.BlockScoutWeb.AddressContractVerificationVyperView, Elixir.BlockScoutWeb.AddressContractVerificationViaFlattenedCodeView, Elixir.BlockScoutWeb.AddressContractVerificationViaMultiPartFilesView, Elixir.BlockScoutWeb.AddressContractVerificationViaJsonView, Elixir.BlockScoutWeb.AddressContractVerificationViaStandardJsonInputView] do %>
      <script defer data-cfasync="false" src="<%= static_path(@conn, "/js/verification-form.js") %>"></script>
    <% end %>
    <%= if @view_module in [Elixir.BlockScoutWeb.AddressContractVerificationViaMultiPartFilesView, Elixir.BlockScoutWeb.AddressContractVerificationViaJsonView, Elixir.BlockScoutWeb.AddressContractVerificationViaStandardJsonInputView] do %>
      <script defer data-cfasync="false" src="<%= static_path(@conn, "/js/dropzone.js") %>"></script>
    <% end %>
  </body>
</html><|MERGE_RESOLUTION|>--- conflicted
+++ resolved
@@ -43,11 +43,7 @@
         'Less than': '<%= gettext("Less than") %>',
         'Market Cap': '<%= gettext("Market Cap") %>',
         'Price': '<%= gettext("Price") %>',
-<<<<<<< HEAD
         'Ether': '<%= gettext("REI") %>',
-=======
-        'Ether': '<%= Explorer.coin_name() %>',
->>>>>>> 86940767
         'Tx/day': '<%= gettext("Tx/day") %>'
       }
     </script>
