<nav class="navbar navbar-dark navbar-expand-lg navbar-primary" data-selector="navbar">
  <div class="container">
    <%= link to: chain_path(@conn, :show), class: "navbar-brand", "data-test": "header_logo" do %>
      <img class="navbar-logo" src="<%= logo() %>" alt="<%= subnetwork_title() %>" />
    <% end %>
    <button class="navbar-toggler" type="button" data-toggle="collapse" data-target="#navbarSupportedContent" aria-controls="navbarSupportedContent" aria-expanded="false" aria-label="<%= gettext("Toggle navigation") %>">
      <span class="navbar-toggler-icon"></span>
    </button>
    <div class="collapse navbar-collapse" id="navbarSupportedContent">
      <ul class="navbar-nav mr-auto">
        <li class="nav-item dropdown">
          <a class="nav-link topnav-nav-link dropdown-toggle" href="#" id="navbarBlocksDropdown" role="button" data-toggle="dropdown" aria-haspopup="true" aria-expanded="false">
            <span class="nav-link-icon">
              <%= render BlockScoutWeb.IconsView, "_block_icon.html" %>
            </span>
            <%= gettext("Blocks") %>
          </a>
          <div class="dropdown-menu" aria-labelledby="navbarBlocksDropdown">
            <%= link to: block_path(@conn, :index), class: "dropdown-item #{tab_status("blocks", @conn.request_path)}" do %>
              <%= gettext("Blocks") %>
            <% end %>
<<<<<<< HEAD
            <%= link to: reorg_path(@conn, :reorg), class: "dropdown-item" do %>
=======
            <%= link to: uncle_path(@conn, :uncle), class: "dropdown-item #{tab_status("uncles", @conn.request_path)}" do %>
              <%= gettext("Uncles") %>
            <% end %>
            <%= link to: reorg_path(@conn, :reorg), class: "dropdown-item #{tab_status("reorgs", @conn.request_path)}" do %>
>>>>>>> 00131ecb
              <%= gettext("Forked Blocks (Reorgs)") %>
            <% end %>
          </div>
        </li>
        <li class="nav-item dropdown">
          <a href="#" role="button" id="navbarTransactionsDropdown" class="nav-link topnav-nav-link dropdown-toggle" data-toggle="dropdown" aria-haspopup="true" aria-expanded="false">
            <span class="nav-link-icon">
              <%= render BlockScoutWeb.IconsView, "_transaction_icon.html" %>
            </span>
            <%= gettext("Transactions") %>
          </a>
          <div class="dropdown-menu" aria-labeledby="navbarTransactionsDropdown">
            <%= link(
                  gettext("Validated"),
                  class: "dropdown-item #{tab_status("txs", @conn.request_path)}",
                  to: transaction_path(@conn, :index)
                ) %>
            <%= link(
                  gettext("Pending"),
                  class: "dropdown-item #{tab_status("pending_transactions", @conn.request_path)}",
                  "data-test": "pending_transactions_link",
                  to: pending_transaction_path(@conn, :index)
                ) %>
          </div>
        </li>
        <li class="nav-item">
          <%= link to: address_path(@conn, :index), class: "nav-link topnav-nav-link #{tab_status("accounts", @conn.request_path)}" do %>
            <span class="nav-link-icon">
              <%= render BlockScoutWeb.IconsView, "_accounts_icon.html" %>
            </span>
            <%= gettext("Accounts") %>
          <% end %>
        </li>
        <li class="nav-item dropdown">
          <a href="#" role="button" id="navbarAPIsDropdown" class="nav-link topnav-nav-link dropdown-toggle" data-toggle="dropdown" aria-haspopup="true" aria-expanded="false">
            <span class="nav-link-icon">
              <%= render BlockScoutWeb.IconsView, "_api_icon.html" %>
            </span>
            <%= gettext("APIs") %>
          </a>
          <div class="dropdown-menu" aria-labeledby="navbarTransactionsDropdown">
            <%= link(
                  gettext("GraphQL"),
                  class: "dropdown-item #{tab_status("graphiql", @conn.request_path)}",
                  to: "/graphiql"
                ) %>
            <%= link(
                  gettext("RPC"),
                  class: "dropdown-item #{tab_status("api_docs", @conn.request_path)}",
                  to: api_docs_path(@conn, :index)
                ) %>
          </div>
        </li>
        <li class="nav-item dropdown nav-item-networks">
          <a class="nav-link topnav-nav-link dropdown-toggle" href="#" id="navbarDropdown" role="button" data-toggle="dropdown" aria-haspopup="true" aria-expanded="false">
            <span class="nav-link-icon">
              <%= render BlockScoutWeb.IconsView, "_active_icon.html" %>
            </span>
            <%= subnetwork_title() %>
          </a>
          <div class="dropdown-menu dropdown-menu-right" aria-labelledby="navbarDropdown">
            <a class="dropdown-item header division">Mainnets</a>
            <%= for %{url: url, title: title} <- dropdown_head_main_nets() do %>
              <a class="dropdown-item" href="<%= url%>"><%= title %></a>
            <% end %>
            <a class="dropdown-item header division">Testnets</a>
            <%= for %{url: url, title: title} <- test_nets(dropdown_nets()) do %>
              <a class="dropdown-item" href="<%= url%>"><%= title %></a>
            <% end %>
            <a class="dropdown-item header division">Other Networks</a>
            <%= for %{url: url, title: title} <- dropdown_other_nets() do %>
              <a class="dropdown-item" href="<%= url%>"><%= title %></a>
            <% end %>
          </div>
        </li>
      </ul>
      <!-- Search navbar -->
      <div class="search-form d-lg-flex d-inline-block">
        <%= form_for @conn, chain_path(@conn, :search), [class: "form-inline my-2 my-lg-0", method: :get, enforce_utf8: false], fn f -> %>
        <div class="input-group" title='<%= gettext("Search by address, token symbol name, transaction hash, or block number") %>'>
              <%= awesomplete(f, :q,
                   [
                  class: "form-control me auto",
                  placeholder: gettext("Search by address, token symbol name, transaction hash, or block number"),
                  "aria-describedby": "search-icon",
                  "aria-label": gettext("Search"),
                  "data-test": "search_input"
                  ],
                  [ url: "#{chain_path(@conn, :token_autocomplete)}?q=",
                  limit: 0,
                  minChars: 2,
                  value: "contract_address_hash",
                  label: "contract_address_hash",
                  descrSearch: true,
                  descr: "symbol"
                  ]) %>
              <div class="input-group-append">
                <button class="input-group-text" id="search-icon">
                  <%= render BlockScoutWeb.IconsView, "_search_icon.html" %>
                </button>
              </div>
          </div>
          <button class="btn btn-outline-success my-2 my-sm-0 sr-only hidden" type="submit"><%= gettext "Search" %></button>
        <% end %>
<<<<<<< HEAD
        <ul class="navbar-nav">
          <li class="nav-item dropdown">
            <a class="nav-link dropdown-toggle pl-lg-2" href="#" id="navbarDropdown" role="button" data-toggle="dropdown" aria-haspopup="true" aria-expanded="false">
              <!-- ICON FOR MAINNET -->
              <span class="nav-link-icon">
                <%= render BlockScoutWeb.IconsView, network_icon_partial() %>
              </span>
              <!-- ICON FOR TESTNET -->
              <!-- <span class="nav-link-icon">
                <%= render BlockScoutWeb.IconsView, "_test_network_icon.html" %>
              </span> -->
              Görli Testnet
            </a>
            <div class="dropdown-menu" aria-labelledby="navbarDropdown">
              <a class="dropdown-item header">Mainnet</a>
              <%= for %{url: url, title: title} <- main_nets() do %>
                <a class="dropdown-item" href="<%= url%>"><%= title %></a>
              <% end %>
              <a class="dropdown-item header division">Testnet</a>
              <%= for %{url: url, title: title} <- test_nets() do %>
                <a class="dropdown-item" href="<%= url%>"><%= title %></a>
              <% end %>
            </div>
          </li>
        </ul>
=======
>>>>>>> 00131ecb
      </div>
    </div>
  </div>
</nav><|MERGE_RESOLUTION|>--- conflicted
+++ resolved
@@ -19,14 +19,10 @@
             <%= link to: block_path(@conn, :index), class: "dropdown-item #{tab_status("blocks", @conn.request_path)}" do %>
               <%= gettext("Blocks") %>
             <% end %>
-<<<<<<< HEAD
-            <%= link to: reorg_path(@conn, :reorg), class: "dropdown-item" do %>
-=======
             <%= link to: uncle_path(@conn, :uncle), class: "dropdown-item #{tab_status("uncles", @conn.request_path)}" do %>
               <%= gettext("Uncles") %>
             <% end %>
             <%= link to: reorg_path(@conn, :reorg), class: "dropdown-item #{tab_status("reorgs", @conn.request_path)}" do %>
->>>>>>> 00131ecb
               <%= gettext("Forked Blocks (Reorgs)") %>
             <% end %>
           </div>
@@ -131,34 +127,6 @@
           </div>
           <button class="btn btn-outline-success my-2 my-sm-0 sr-only hidden" type="submit"><%= gettext "Search" %></button>
         <% end %>
-<<<<<<< HEAD
-        <ul class="navbar-nav">
-          <li class="nav-item dropdown">
-            <a class="nav-link dropdown-toggle pl-lg-2" href="#" id="navbarDropdown" role="button" data-toggle="dropdown" aria-haspopup="true" aria-expanded="false">
-              <!-- ICON FOR MAINNET -->
-              <span class="nav-link-icon">
-                <%= render BlockScoutWeb.IconsView, network_icon_partial() %>
-              </span>
-              <!-- ICON FOR TESTNET -->
-              <!-- <span class="nav-link-icon">
-                <%= render BlockScoutWeb.IconsView, "_test_network_icon.html" %>
-              </span> -->
-              Görli Testnet
-            </a>
-            <div class="dropdown-menu" aria-labelledby="navbarDropdown">
-              <a class="dropdown-item header">Mainnet</a>
-              <%= for %{url: url, title: title} <- main_nets() do %>
-                <a class="dropdown-item" href="<%= url%>"><%= title %></a>
-              <% end %>
-              <a class="dropdown-item header division">Testnet</a>
-              <%= for %{url: url, title: title} <- test_nets() do %>
-                <a class="dropdown-item" href="<%= url%>"><%= title %></a>
-              <% end %>
-            </div>
-          </li>
-        </ul>
-=======
->>>>>>> 00131ecb
       </div>
     </div>
   </div>
