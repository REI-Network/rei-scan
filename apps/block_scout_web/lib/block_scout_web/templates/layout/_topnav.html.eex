--- conflicted
+++ resolved
@@ -33,32 +33,12 @@
               </span>
               <%= gettext("Blockchain") %>
             </a>
-<<<<<<< HEAD
-            <div class="dropdown-menu" aria-labelledby="navbarBlocksDropdown">
-              <%= link to: blocks_path(@conn, :index), class: "dropdown-item #{tab_status("blocks", @conn.request_path)}" do %>
-                <%= gettext("Blocks") %>
-              <% end %>
-              <%= link to: reorg_path(@conn, :reorg), class: "dropdown-item #{tab_status("reorgs", @conn.request_path)}" do %>
-                <%= gettext("Forked Blocks (Reorgs)") %>
-              <% end %>
-            </div>
-          </li>
-          <li class="nav-item dropdown" id="activeTransactions">
-            <a href="#" role="button" id="navbarTransactionsDropdown" class="nav-link topnav-nav-link dropdown-toggle" data-toggle="dropdown" aria-haspopup="true" aria-expanded="false">
-              <span class="nav-link-icon">
-                <%= render BlockScoutWeb.IconsView, "_transaction_icon.html" %>
-              </span>
-              <%= gettext("Transactions") %>
-            </a>
-            <div class="dropdown-menu" aria-labeledby="navbarTransactionsDropdown">
-=======
             <div class="dropdown-menu" aria-labelledby="navbarBlockchainDropdown">
               <div class="nav-submenu">
                 <span>
                   <%= gettext("Blocks") %>
                 </span>
               </div>
->>>>>>> 86940767
               <%= link(
                     gettext("Blocks"),
                     to: blocks_path(@conn, :index),
@@ -109,11 +89,7 @@
                     to: tokens_path(@conn, :index)
                   ) %>
               <%= link(
-<<<<<<< HEAD
                     gettext("REI"),
-=======
-                    Explorer.coin_name(),
->>>>>>> 86940767
                     class: "dropdown-item #{tab_status("accounts", @conn.request_path)}",
                     to: address_path(@conn, :index)
                   ) %>
@@ -161,14 +137,6 @@
             </a>
             <div class="dropdown-menu" aria-labeledby="navbarAppsDropdown">
               <%= if apps_menu == true do %>
-<<<<<<< HEAD
-                <%= for %{url: url, title: title} <- external_apps_list() do %>
-                    <a href="<%= url %>" class="dropdown-item" target="_blank"><%= title %>
-                      <span class="external-link-icon">
-                        <%= render BlockScoutWeb.IconsView, "_external_link.html" %>
-                      </span>
-                    </a>
-=======
                 <%= for %{url: url, title: title} = app <- apps_list() do %>
                     <%= if Map.has_key?(app, :embedded?) && app.embedded? do %>
                       <a href="<%= url %>" class="dropdown-item" target="_self"><%= title %></a>
@@ -179,7 +147,6 @@
                         </span>
                       </a>
                     <% end %>
->>>>>>> 86940767
                 <% end %>
               <% end %>
             </div>
@@ -192,38 +159,25 @@
             </span>
             <%= subnetwork_title() %>
           </a>
-<<<<<<< HEAD
           <div class="dropdown-menu dropdown-menu-right" aria-labelledby="navbarDropdown">
-            <a class="dropdown-item header division">Mainnets</a>
-            <%= for %{url: url, title: title} <- dropdown_head_main_nets() do %>
-              <a class="dropdown-item" target="_blank" href="<%= url %>"><%= title %></a>
-            <% end %>
-            <a class="dropdown-item header division">Testnets</a>
-            <%= for %{url: url, title: title} <- test_nets(dropdown_nets()) do %>
-              <a class="dropdown-item" target="_blank" href="<%= url %>"><%= title %></a>
-            <% end %>
-
-=======
-          <div class="dropdown-menu dropdown-menu-right" aria-labelledby="navbarDropdown"> 
             <%= if Enum.count(main_nets) > 0 do %>
-              <a class="dropdown-item header division">Mainnets</a> 
-              <%= for %{url: url, title: title} <- main_nets do %>  
+              <a class="dropdown-item header division">Mainnets</a>
+              <%= for %{url: url, title: title} <- main_nets do %>
                 <a class="dropdown-item" href="<%= url %>"><%= title %></a>
               <% end %>
             <% end %>
             <%= if Enum.count(test_nets) > 0 do %>
-              <a class="dropdown-item header division">Testnets</a> 
-              <%= for %{url: url, title: title} <- test_nets do %> 
+              <a class="dropdown-item header division">Testnets</a>
+              <%= for %{url: url, title: title} <- test_nets do %>
                 <a class="dropdown-item" href="<%= url %>"><%= title %></a>
               <% end %>
             <% end %>
             <%= if Enum.count(other_nets) > 0 do %>
-              <a class="dropdown-item header division">Other Networks</a> 
-              <%= for %{url: url, title: title} <- other_nets do %>  
+              <a class="dropdown-item header division">Other Networks</a>
+              <%= for %{url: url, title: title} <- other_nets do %>
                 <a class="dropdown-item" href="<%= url %>"><%= title %></a>
-              <% end %> 
+              <% end %>
             <% end %>
->>>>>>> 86940767
           </div>
         </li>
         <!-- Dark mode changer -->
@@ -237,11 +191,5 @@
       <%= render BlockScoutWeb.LayoutView, "_search.html", conn: @conn, id: "main-search-autocomplete", additional_classes: ["mobile-search-hide"] %>
     </div>
   </div>
-<%= render BlockScoutWeb.LayoutView, "_search.html", conn: @conn, id: "main-search-autocomplete-mobile", additional_classes: ["mobile-search-show"] %>
-</nav>
-<script>
-  if (localStorage.getItem("current-color-mode") === "dark") {
-    let modeChanger = document.getElementById("dark-mode-changer");
-    modeChanger.className += " " + "dark-mode-changer--dark";
-  }
-</script>+  <%= render BlockScoutWeb.LayoutView, "_search.html", conn: @conn, id: "main-search-autocomplete-mobile", additional_classes: ["mobile-search-show"] %>
+</nav>