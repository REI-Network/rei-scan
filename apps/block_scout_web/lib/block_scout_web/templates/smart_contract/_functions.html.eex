<% minimal_proxy_template = if assigns[:custom_abi], do: nil, else: Chain.get_minimal_proxy_template(@address.hash) %>
<% metadata_for_verification = if assigns[:custom_abi], do: nil, else: minimal_proxy_template || Chain.get_address_verified_twin_contract(@address.hash).verified_contract %>
<% smart_contract_verified = if assigns[:custom_abi], do: false, else: BlockScoutWeb.AddressView.smart_contract_verified?(@address) %>
<%= unless smart_contract_verified do %>
  <%= if metadata_for_verification do %>
    <%= if minimal_proxy_template do %>
      <%= render BlockScoutWeb.CommonComponentsView, "_minimal_proxy_pattern.html", address_hash: metadata_for_verification.address_hash, conn: @conn %>
    <% else %>
      <% path = address_verify_contract_path(@conn, :new, @address.hash) %>
      <div class="mb-4">
        <%= render BlockScoutWeb.CommonComponentsView, "_info.html" %><span> <%= gettext("Contract is not verified. However, we found a verified contract with the same bytecode in Blockscout DB") %> <%= link(
  metadata_for_verification.address_hash,
  to: address_contract_path(@conn, :index, metadata_for_verification.address_hash)) %>.<br/> <%= gettext("All functions displayed below are from ABI of that contract. In order to verify current contract, proceed with") %> <%= link(
        gettext("Verify & Publish"),
        to: path
      ) %> <%= gettext("page") %></span>
      </div>
    <% end %>
  <% end %>
<% end %>
<%= if smart_contract_verified && @address.smart_contract.is_changed_bytecode do %>
  <%= render BlockScoutWeb.CommonComponentsView, "_changed_bytecode_warning.html" %>
<% end %>
<%= if @contract_type == "proxy" do %>
<div class="implementation-container">
    <h2 class="implementation-title">Implementation address: </h2><h3  class="implementation-value"><%= link(
                  @implementation_address,
                  to: address_path(@conn, :show, @implementation_address)
                ) %></h3>
</div>
<% end %>
<%= for {function, counter} <- Enum.with_index(@read_only_functions ++ @read_functions_required_wallet, 1) do %>
  <div class="d-flex py-2 border-bottom" data-function<%= if assigns[:custom_abi], do: "-custom" %>>
    <div class="py-2 pr-2 text-nowrap">
      <%= counter %>.
      <%= case function["type"] do %>
        <% "fallback" -> %>
          <%= gettext "fallback" %><%= render BlockScoutWeb.CommonComponentsView, "_i_tooltip_2.html", text: gettext("The fallback function is executed on a call to the contract if none of the other functions match the given function signature, or if no data was supplied at all and there is no receive Ether function. The fallback function always receives data, but in order to also receive Ether it must be marked payable.") %>
        <% "receive" -> %>
          <%= gettext "receive" %><%= render BlockScoutWeb.CommonComponentsView, "_i_tooltip_2.html", text: gettext("The receive function is executed on a call to the contract with empty calldata. This is the function that is executed on plain Ether transfers (e.g. via .send() or .transfer()). If no such function exists, but a payable fallback function exists, the fallback function will be called on a plain Ether transfer. If neither a receive Ether nor a payable fallback function is present, the contract cannot receive Ether through regular transactions and throws an exception.") %>
        <% _ -> %>
          <%= function["name"] %>
      <% end %>
      &#8594;
    </div>

    <%= if queryable?(function["inputs"]) || writable?(function) || Helper.read_with_wallet_method?(function) do %>
      <div style="width: 100%; overflow: hidden;">
<<<<<<< HEAD
        <%=
          for status <- ["error", "warning", "success", "question"] do
            render BlockScoutWeb.CommonComponentsView, "_modal_status.html", status: status
          end
        %>
        <%= render BlockScoutWeb.SmartContractView, "_pending_contract_write.html" %>
        <% function_abi =
                    case Jason.encode([function]) do
=======
        <% function_abi = 
                    case Jason.encode([function]) do 
>>>>>>> 86940767
                      {:ok, abi_string} ->
                        abi_string
                      _ ->
                        if @contract_type == "proxy" do
                          @implementation_abi
                        else
                          @contract_abi
                        end
                    end %>
<<<<<<< HEAD
        <form class="form-inline" data-function-form data-action="<%= if @action == "write", do: :write, else: :read %>" data-type="<%= @contract_type %>" data-url="<%= smart_contract_path(@conn, :show, Address.checksum(@address.hash)) %>" data-contract-address="<%= @address.hash %>" data-contract-abi="<%= function_abi %>" data-implementation-abi="<%= function_abi %>" data-chain-id="<%= System.get_env("CHAIN_ID") %>">
=======
        <form class="form-inline" data-function-form data-action="<%= if @action == "write", do: :write, else: :read %>" data-type="<%= @contract_type %>" data-url="<%= smart_contract_path(@conn, :show, Address.checksum(@address.hash)) %>" data-contract-address="<%= @address.hash %>" data-contract-abi="<%= function_abi %>" data-implementation-abi="<%= function_abi %>" data-chain-id="<%= Explorer.Chain.Cache.NetVersion.get_version() %>" data-custom-abi="<%= if assigns[:custom_abi], do: true, else: false %>">
>>>>>>> 86940767
          <input type="hidden" name="function_name" value='<%= function["name"] %>' />
          <input type="hidden" name="method_id" value='<%= function["method_id"] %>' />

          <%= if queryable?(function["inputs"]) do %>
            <%= for input <- function["inputs"] do %>
              <div class="form-group pr-3 d-flex" style="margin: 0.5rem 0 !important;">
                <%= if int?(input["type"]) do %>
                  <input type="number" name="function_input" class="form-control form-control-sm address-input-sm"
                  placeholder='<%= input["name"] %>(<%= input["type"] %>)'
                  style="width: <%= (String.length(input["name"]) + String.length(input["type"]) + 2) * 10 %>px;"/>
                  <span data-dropdown-toggle="" data-toggle="dropdown">
                    <span class="button btn-line button-xs contract-plus-btn-container ml-1">
                      <i class="fa fa-plus contract-plus-btn"></i>
                    </span>
                    <div class="dropdown-menu exponention-dropdown">
                      <div class="dropdown-item contract-exponentiation-btn" data-power=6>10<sup>6</sup></div>
                      <div class="dropdown-item contract-exponentiation-btn" data-power=8>10<sup>8</sup></div>
                      <div class="dropdown-item contract-exponentiation-btn" data-power=18>10<sup>18</sup></div>
                      <div class="dropdown-item contract-exponentiation-btn" data-power><input type="number" name="custom_power" class="form-control form-control-sm address-input-sm ml-1 custom-power-input" />10</div>
                    </div>
                  </span>

                <% else %>
                  <input type="text" name="function_input" class="form-control form-control-sm address-input-sm"
                  placeholder='<%= input["name"] %>(<%= input["type"] %>)'
                  size="<%= String.length(input["name"]) + String.length(input["type"]) + 2 %>" />
                <% end %>
              </div>
            <% end %>
          <% end %>

          <%= if Helper.payable?(function) do %>
            <div class="form-group pr-3 d-flex">
              <input type="number" name="function_input" tx-value
<<<<<<< HEAD
              data-toggle="tooltip" title='Amount in native token <<%= gettext("REI")%>>' class="form-control form-control-sm address-input-sm" placeholder='value(<%= gettext("REI")%>)' min="0" step="1e-18" />
=======
              data-toggle="tooltip" title='Amount in native token <<%= Explorer.coin_name() %>>' class="form-control form-control-sm address-input-sm" placeholder='value(<%= Explorer.coin_name() %>)' min="0" step="1e-18" />
>>>>>>> 86940767
            </div>
          <% end %>

          <div>
            <input type="submit" value='<%= if @action == "write", do: gettext("Write"), else: gettext("Query")%>' class="button btn-line button-xs py-0 write-contract-btn" />
          </div>
        </form>

        <div class="alert alert-danger py-2 word-break-all" style="margin-bottom: 0; display: none;" input-parse-error-container></div>
        <%= if outputs?(function["outputs"]) do %>
          <div class='p-2 text-muted <%= if (queryable?(function["inputs"]) == true), do: "w-100" %>'>
            <%= if (queryable?(function["inputs"])), do: raw "&#8627;" %>

            <%= for output <- function["outputs"] do %>
              <%= if output["name"] && output["name"] !== "", do: "#{output["name"]}(#{output["type"]})", else: output["type"] %>
            <% end %>
          </div>
        <% end %>
        <div data-function-response></div>
      </div>
    <% else %>
      <%= cond do %>
        <% outputs?(function["outputs"]) -> %>
          <div class="align-self-center">
            <% length = Enum.count(function["outputs"]) %>
            <%= for {output, index} <- Enum.with_index(function["outputs"]) do %>
              <%= if address?(output["type"]) do %>
                <div class="py-2 word-break-all">
                  <%= link(
                    output["value"],
                    to: address_path(@conn, :show, output["value"])) %><%= if not_last_element?(length, index) do %>,&#160;<% end %>
                </div>
              <% else %>
                <%= if output["type"] == "uint256" do %>
                  <div class="py-2 word-break-all">
                    <div data-wei-ether-converter>
                      <i>(uint256):</i>
                      <span data-conversion-unit data-original-value="<%= output["value"] %>"><%= output["value"] %></span>
                      <span class="py-2 px-2">
                        <input class="wei-ether" type="checkbox" autocomplete="off">
                        <span class="d-inline-block" data-conversion-text-wei><%= gettext("WEI")%></span>
<<<<<<< HEAD
                        <span class="d-none" data-conversion-text-eth><%= gettext("REI")%></span>
=======
                        <span class="d-none" data-conversion-text-eth><%= Explorer.coin_name() %></span>
>>>>>>> 86940767
                      </span>
                    </div>
                  </div>
                <% else %>
                  <div class="align-self-center function-output word-break-all <%= if not_last_element?(length, index), do: "mb-1" %>"><%= raw(values_with_type(output["value"], output["type"], [output["name"]], 0, output["components"])) %></div>
                <% end %>
              <% end %>
            <% end %>
          </div>
        <% error?(function["outputs"]) -> %>
          <% {:error, text_error} = function["outputs"] %>
          <div class="alert alert-danger py-2 word-break-all" style="margin-bottom: 0;"><%= text_error %></div>
        <% true -> %>
          <% nil %>
      <% end %>
    <% end %>
  </div>
<% end %><|MERGE_RESOLUTION|>--- conflicted
+++ resolved
@@ -46,19 +46,8 @@
 
     <%= if queryable?(function["inputs"]) || writable?(function) || Helper.read_with_wallet_method?(function) do %>
       <div style="width: 100%; overflow: hidden;">
-<<<<<<< HEAD
-        <%=
-          for status <- ["error", "warning", "success", "question"] do
-            render BlockScoutWeb.CommonComponentsView, "_modal_status.html", status: status
-          end
-        %>
-        <%= render BlockScoutWeb.SmartContractView, "_pending_contract_write.html" %>
         <% function_abi =
                     case Jason.encode([function]) do
-=======
-        <% function_abi = 
-                    case Jason.encode([function]) do 
->>>>>>> 86940767
                       {:ok, abi_string} ->
                         abi_string
                       _ ->
@@ -68,11 +57,7 @@
                           @contract_abi
                         end
                     end %>
-<<<<<<< HEAD
-        <form class="form-inline" data-function-form data-action="<%= if @action == "write", do: :write, else: :read %>" data-type="<%= @contract_type %>" data-url="<%= smart_contract_path(@conn, :show, Address.checksum(@address.hash)) %>" data-contract-address="<%= @address.hash %>" data-contract-abi="<%= function_abi %>" data-implementation-abi="<%= function_abi %>" data-chain-id="<%= System.get_env("CHAIN_ID") %>">
-=======
         <form class="form-inline" data-function-form data-action="<%= if @action == "write", do: :write, else: :read %>" data-type="<%= @contract_type %>" data-url="<%= smart_contract_path(@conn, :show, Address.checksum(@address.hash)) %>" data-contract-address="<%= @address.hash %>" data-contract-abi="<%= function_abi %>" data-implementation-abi="<%= function_abi %>" data-chain-id="<%= Explorer.Chain.Cache.NetVersion.get_version() %>" data-custom-abi="<%= if assigns[:custom_abi], do: true, else: false %>">
->>>>>>> 86940767
           <input type="hidden" name="function_name" value='<%= function["name"] %>' />
           <input type="hidden" name="method_id" value='<%= function["method_id"] %>' />
 
@@ -107,11 +92,7 @@
           <%= if Helper.payable?(function) do %>
             <div class="form-group pr-3 d-flex">
               <input type="number" name="function_input" tx-value
-<<<<<<< HEAD
               data-toggle="tooltip" title='Amount in native token <<%= gettext("REI")%>>' class="form-control form-control-sm address-input-sm" placeholder='value(<%= gettext("REI")%>)' min="0" step="1e-18" />
-=======
-              data-toggle="tooltip" title='Amount in native token <<%= Explorer.coin_name() %>>' class="form-control form-control-sm address-input-sm" placeholder='value(<%= Explorer.coin_name() %>)' min="0" step="1e-18" />
->>>>>>> 86940767
             </div>
           <% end %>
 
@@ -153,11 +134,7 @@
                       <span class="py-2 px-2">
                         <input class="wei-ether" type="checkbox" autocomplete="off">
                         <span class="d-inline-block" data-conversion-text-wei><%= gettext("WEI")%></span>
-<<<<<<< HEAD
                         <span class="d-none" data-conversion-text-eth><%= gettext("REI")%></span>
-=======
-                        <span class="d-none" data-conversion-text-eth><%= Explorer.coin_name() %></span>
->>>>>>> 86940767
                       </span>
                     </div>
                   </div>
