<tr>
  <td class="stakes-td">
      <!-- incremented number by order in the list -->
      <span class="color-lighten">
        <%= @index %>
      </span>
  </td>
  <td class="stakes-td">
<<<<<<< HEAD
    <%= @address |> BlockScoutWeb.AddressView.address_partial_selector(nil, nil) |> BlockScoutWeb.RenderHelpers.render_partial() %>
    <%= render BlockScoutWeb.AddressView, "_labels.html", address_hash: @address.hash, tags: @tags %>
=======
    <%= @address |> BlockScoutWeb.AddressView.address_partial_selector(nil, nil) |> BlockScoutWeb.RenderHelper.render_partial() %>
>>>>>>> 47f2075f
  </td>
  <td class="stakes-td">
    <span data-test="address_balance"><%= balance(@address) %></span>
    <!-- USD value of the balance -->
    <span
      data-wei-value="<%= if @address.fetched_coin_balance, do: @address.fetched_coin_balance.value %>"
      <%= if !empty_exchange_rate?(@exchange_rate) do %>
        data-usd-exchange-rate="<%= @exchange_rate.usd_value %>">
      <% end %>
    </span>
  </td>
  <%= if balance_percentage_enabled?(@total_supply) do %>
    <td class="stakes-td color-lighten">
      <!-- percentage of coins from total supply -->
      <%= balance_percentage(@address, @total_supply) %>
    </td>
  <% end %>
  <td class="stakes-td">
    <span class="mr-4">
      <span data-test="transaction_count">
        <%= @tx_count %>
      </span> <%= gettext "Transactions" %>
    </span>
  </td>
</tr><|MERGE_RESOLUTION|>--- conflicted
+++ resolved
@@ -6,12 +6,8 @@
       </span>
   </td>
   <td class="stakes-td">
-<<<<<<< HEAD
     <%= @address |> BlockScoutWeb.AddressView.address_partial_selector(nil, nil) |> BlockScoutWeb.RenderHelpers.render_partial() %>
     <%= render BlockScoutWeb.AddressView, "_labels.html", address_hash: @address.hash, tags: @tags %>
-=======
-    <%= @address |> BlockScoutWeb.AddressView.address_partial_selector(nil, nil) |> BlockScoutWeb.RenderHelper.render_partial() %>
->>>>>>> 47f2075f
   </td>
   <td class="stakes-td">
     <span data-test="address_balance"><%= balance(@address) %></span>
