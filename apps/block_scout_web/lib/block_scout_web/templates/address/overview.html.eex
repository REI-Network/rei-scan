--- conflicted
+++ resolved
@@ -124,9 +124,8 @@
           <% end %>
           <!-- Implementation -->
           <%= if @is_proxy do %>
-<<<<<<< HEAD
-            <% {implementation_address, name} = Chain.get_implementation_address_hash(@address.hash, @address.smart_contract.abi) || "0x0000000000000000000000000000000000000000" %>
-            <%= if implementation_address do %>
+            <% {implementation_address_, name} = SmartContract.get_implementation_address_hash(@address.smart_contract) %>
+            <% implementation_address = implementation_address_ || "0x0000000000000000000000000000000000000000" %>
               <dl class="row">
                 <dt class="col-sm-4 col-md-4 col-lg-3 text-muted">
                   <%= render BlockScoutWeb.CommonComponentsView, "_i_tooltip_2.html",
@@ -142,26 +141,6 @@
                   %>
                 </dd>
               </dl>
-            <% end %>
-=======
-            <% {implementation_address_, name} = SmartContract.get_implementation_address_hash(@address.smart_contract) %>
-            <% implementation_address = implementation_address_ || "0x0000000000000000000000000000000000000000" %>
-            <dl class="row">
-              <dt class="col-sm-4 col-md-4 col-lg-3 text-muted">
-                <%= render BlockScoutWeb.CommonComponentsView, "_i_tooltip_2.html",
-                text: gettext("Implementation address of the proxy contract.") %>
-                <%= gettext("Implementation") %>
-              </dt>
-              <dd class="col-sm-8 col-md-8 col-lg-9" data-test="address_contract_implementation">
-                <%= link(
-                  (if name, do: name <> " | " <> implementation_address, else: implementation_address),
-                  to: address_path(@conn, :show, implementation_address),
-                  class: "contract-address"
-                ) 
-                %>
-              </dd>
-            </dl>
->>>>>>> 47f2075f
           <% end %>
           <!-- Balance -->
           <dl class="row">
