--- conflicted
+++ resolved
@@ -125,23 +125,6 @@
           <!-- Implementation -->
           <%= if @is_proxy do %>
             <% {implementation_address, name} = Chain.get_implementation_address_hash(@address.hash, @address.smart_contract.abi) || "0x0000000000000000000000000000000000000000" %>
-<<<<<<< HEAD
-            <dl class="row">
-              <dt class="col-sm-4 col-md-4 col-lg-3 text-muted">
-                <%= render BlockScoutWeb.CommonComponentsView, "_i_tooltip_2.html",
-                text: gettext("Implementation address of the proxy contract.") %>
-                <%= gettext("Implementation") %>
-              </dt>
-              <dd class="col-sm-8 col-md-8 col-lg-9" data-test="address_contract_implementation">
-                <%= link(
-                  (if name, do: name <> " | " <> implementation_address, else: implementation_address),
-                  to: address_path(@conn, :show, implementation_address),
-                  class: "contract-address"
-                )
-                %>
-              </dd>
-            </dl>
-=======
             <%= if implementation_address do %>
               <dl class="row">
                 <dt class="col-sm-4 col-md-4 col-lg-3 text-muted">
@@ -154,22 +137,17 @@
                     (if name, do: name <> " | " <> implementation_address, else: implementation_address),
                     to: address_path(@conn, :show, implementation_address),
                     class: "contract-address"
-                  ) 
+                  )
                   %>
                 </dd>
               </dl>
             <% end %>
->>>>>>> 86940767
           <% end %>
           <!-- Balance -->
           <dl class="row">
             <dt class="col-sm-4 col-md-4 col-lg-3 text-muted">
               <%= render BlockScoutWeb.CommonComponentsView, "_i_tooltip_2.html",
-<<<<<<< HEAD
-              text: gettext("Address balance in REI (doesn't include ERC20, ERC721, ERC1155 tokens).") %>
-=======
               text: gettext("Address balance in") <> " " <> Explorer.coin_name() <> " " <> gettext("doesn't include ERC20, ERC721, ERC1155 tokens).") %>
->>>>>>> 86940767
               <%= gettext("Balance") %>
             </dt>
             <dd data-selector="current-coin-balance" class="col-sm-8 col-md-8 col-lg-9" data-test="address_balance">
@@ -183,11 +161,7 @@
                     data-placement="top"
                     data-toggle="tooltip"
                     data-html="true"
-<<<<<<< HEAD
-                    title='<%= "@ " <> usd_value <> "/" <> gettext("Ether") %>'
-=======
-                    title='<%= "@ " <> usd_value <> "/" <> Explorer.coin_name() %>'  
->>>>>>> 86940767
+                    title='<%= "@ " <> usd_value <> "/" <> Explorer.coin_name() %>'
                   >
                   </span>)
                 </span>
@@ -315,13 +289,5 @@
 <!-- Modal QR -->
 <%= render BlockScoutWeb.CommonComponentsView, "_modal_qr_code.html", qr_code: qr_code(@address), title: @address %>
 
-<<<<<<< HEAD
-<!-- Modal Validator -->
-<%= if validator_metadata do %>
-  <%= render BlockScoutWeb.AddressView, "_validator_metadata_modal.html", address_name: address_name, validator_metadata: validator_metadata %>
-<% end %>
-
-<%= render BlockScoutWeb.Advertisement.BannersAdView, "_banner_728.html", conn: @conn %>
-=======
-<%= render BlockScoutWeb.Advertisement.BannersAdView, "_banner_728.html", conn: @conn %> 
->>>>>>> 86940767
+
+<%= render BlockScoutWeb.Advertisement.BannersAdView, "_banner_728.html", conn: @conn %>