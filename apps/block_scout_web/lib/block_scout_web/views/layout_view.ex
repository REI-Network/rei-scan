defmodule BlockScoutWeb.LayoutView do
  use BlockScoutWeb, :view

  alias Explorer.{Chain, CustomContractsHelpers}
  alias Plug.Conn
  alias Poison.Parser

  import BlockScoutWeb.AddressView, only: [from_address_hash: 1]

<<<<<<< HEAD
  @issue_url "https://github.com/REI-Network/rei-scan/issues/new"
=======
>>>>>>> ef43da6d
  @default_other_networks [
    %{
      title: "Scan Mainnet",
      url: "https://scan.rei.network/"
    },
    %{
      title: "FAUCET",
      url: "https://faucet.rei.network/",
      test_net?: true
    },
    %{
      title: "Scan Testnet",
      url: "https://scan-test.rei.network/",
      test_net?: true
    },
  ]

  alias BlockScoutWeb.SocialMedia

  def logo do
    Keyword.get(application_config(), :logo) || "/images/rei-network.svg"
  end

  def logo_footer do
    Keyword.get(application_config(), :logo_footer) || Keyword.get(application_config(), :logo) ||
      "/images/rei-network.svg"
  end

  def logo_text do
    Keyword.get(application_config(), :logo_text) || "Explorer"
  end

  def subnetwork_title do
    Keyword.get(application_config(), :subnetwork) || "REI Network"
  end

  def network_title do
    Keyword.get(application_config(), :network) || ""
  end

  defp application_config do
    Application.get_env(:block_scout_web, BlockScoutWeb.Chain)
  end

  def configured_social_media_services do
    SocialMedia.links()
  end

  def issue_link(conn) do
    params = [
      labels: "REI Network",
      body: issue_body(conn),
      title: subnetwork_title() <> ": <Issue Title>"
    ]

    issue_url = "#{Application.get_env(:block_scout_web, :footer)[:github_link]}/blockscout/issues/new"

    [issue_url, "?", URI.encode_query(params)]
  end

  defp issue_body(conn) do
    user_agent =
      case Conn.get_req_header(conn, "user-agent") do
        [] -> "unknown"
        [user_agent] -> if String.valid?(user_agent), do: user_agent, else: "unknown"
        _other -> "unknown"
      end

    """
    *Describe your issue here.*

    ### Environment
    * Elixir Version: #{System.version()}
    * Erlang Version: #{System.otp_release()}
    * BlockScout Version: #{version()}

    * User Agent: `#{user_agent}`

    ### Steps to reproduce

    *Tell us how to reproduce this issue. If possible, push up a branch to your fork with a regression test we can run to reproduce locally.*

    ### Expected Behaviour

    *Tell us what should happen.*

    ### Actual Behaviour

    *Tell us what happens instead.*
    """
  end

  def version do
    BlockScoutWeb.version()
  end

  def release_link(version) do
    release_link_env_var = Application.get_env(:block_scout_web, :release_link)

    release_link =
      cond do
        version == "" || version == nil ->
          nil

        release_link_env_var == "" || release_link_env_var == nil ->
          "https://github.com/REI-Network/rei/" <> version

        true ->
          release_link_env_var
      end

    if release_link == nil do
      ""
    else
      html_escape({:safe, "<a href=\"#{release_link}\" class=\"footer-link\" target=\"_blank\">#{version}</a>"})
    end
  end

  def ignore_version?("unknown"), do: true
  def ignore_version?(_), do: false

  def other_networks do
    get_other_networks =
      if Application.get_env(:block_scout_web, :other_networks) do
        try do
          :block_scout_web
          |> Application.get_env(:other_networks)
          |> Parser.parse!(%{keys: :atoms!})
        rescue
          _ ->
            []
        end
      else
        @default_other_networks
      end

    get_other_networks
    |> Enum.reject(fn %{title: title} ->
      title == subnetwork_title()
    end)
    |> Enum.sort()
  end

  def main_nets(nets) do
    nets
    |> Enum.reject(&Map.get(&1, :test_net?))
  end

  def test_nets(nets) do
    nets
    |> Enum.filter(&Map.get(&1, :test_net?))
  end

  def dropdown_nets do
    other_networks()
    |> Enum.reject(&Map.get(&1, :hide_in_dropdown?))
  end

  def dropdown_main_nets do
    dropdown_nets()
    |> main_nets()
  end

  def dropdown_test_nets do
    dropdown_nets()
    |> test_nets()
  end

  def dropdown_head_main_nets do
    dropdown_nets()
    |> main_nets()
    |> Enum.reject(&Map.get(&1, :other?))
  end

  def dropdown_other_nets do
    dropdown_nets()
    |> main_nets()
    |> Enum.filter(&Map.get(&1, :other?))
  end

  def other_explorers do
    if Application.get_env(:block_scout_web, :link_to_other_explorers) do
      decode_other_explorers_json(Application.get_env(:block_scout_web, :other_explorers, []))
    else
      []
    end
  end

  defp decode_other_explorers_json(data) do
    Jason.decode!(~s(#{data}))
  rescue
    _ -> []
  end

  def webapp_url(conn) do
    :block_scout_web
    |> Application.get_env(:webapp_url)
    |> validate_url()
    |> case do
      :error -> chain_path(conn, :show)
      {:ok, url} -> url
    end
  end

  def api_url do
    :block_scout_web
    |> Application.get_env(:api_url)
    |> validate_url()
    |> case do
      :error -> ""
      {:ok, url} -> url
    end
  end

  def external_apps_list do
    if Application.get_env(:block_scout_web, :external_apps) do
      try do
        :block_scout_web
        |> Application.get_env(:external_apps)
        |> Parser.parse!(%{keys: :atoms!})
      rescue
        _ ->
          []
      end
    else
      []
    end
  end

  defp validate_url(url) when is_binary(url) do
    case URI.parse(url) do
      %URI{host: nil} -> :error
      _ -> {:ok, url}
    end
  end

  defp validate_url(_), do: :error
end<|MERGE_RESOLUTION|>--- conflicted
+++ resolved
@@ -7,10 +7,6 @@
 
   import BlockScoutWeb.AddressView, only: [from_address_hash: 1]
 
-<<<<<<< HEAD
-  @issue_url "https://github.com/REI-Network/rei-scan/issues/new"
-=======
->>>>>>> ef43da6d
   @default_other_networks [
     %{
       title: "Scan Mainnet",
@@ -66,7 +62,7 @@
       title: subnetwork_title() <> ": <Issue Title>"
     ]
 
-    issue_url = "#{Application.get_env(:block_scout_web, :footer)[:github_link]}/blockscout/issues/new"
+    issue_url = "https://github.com/REI-Network/rei-scan/issues/new"
 
     [issue_url, "?", URI.encode_query(params)]
   end
