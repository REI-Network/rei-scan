--- conflicted
+++ resolved
@@ -62,11 +62,7 @@
       title: subnetwork_title() <> ": <Issue Title>"
     ]
 
-<<<<<<< HEAD
     issue_url = "https://github.com/REI-Network/rei-scan/issues/new"
-=======
-    issue_url = "#{Application.get_env(:block_scout_web, :footer)[:github_link]}/issues/new"
->>>>>>> 86940767
 
     [issue_url, "?", URI.encode_query(params)]
   end
