--- conflicted
+++ resolved
@@ -274,9 +274,8 @@
     end
   end
 
-<<<<<<< HEAD
-  describe "viewing token transfers" do
-    test "contributor can see all token transfers that he sent", %{
+  describe "viewing token transfers from a specific token" do
+    test "list token transfers related to the address", %{
       addresses: addresses,
       block: block,
       session: session
@@ -285,7 +284,7 @@
       taft = addresses.taft
 
       contract_address = insert(:contract_address)
-      insert(:token, contract_address: contract_address)
+      token = insert(:token, contract_address: contract_address)
 
       transaction =
         :transaction
@@ -296,151 +295,6 @@
         :token_transfer,
         from_address: lincoln,
         to_address: taft,
-        transaction: transaction,
-        block: transaction.block,
-        token_contract_address: contract_address
-      )
-
-      session
-      |> AddressPage.visit_page(lincoln)
-      |> assert_has(AddressPage.token_transfers(transaction, count: 1))
-      |> assert_has(AddressPage.token_transfer(transaction, lincoln, count: 1))
-      |> assert_has(AddressPage.token_transfer(transaction, taft, count: 1))
-      |> refute_has(AddressPage.token_transfers_expansion(transaction))
-    end
-
-    test "contributor can see only token transfers related to him", %{
-      addresses: addresses,
-      block: block,
-      session: session
-    } do
-      lincoln = addresses.lincoln
-      taft = addresses.taft
-      morty = build(:address)
-
-      contract_address = insert(:contract_address)
-      insert(:token, contract_address: contract_address)
-
-      transaction =
-        :transaction
-        |> insert(from_address: lincoln, to_address: contract_address)
-        |> with_block(block)
-
-      insert(
-        :token_transfer,
-        from_address: lincoln,
-        to_address: taft,
-        block: transaction.block,
-        transaction: transaction,
-        token_contract_address: contract_address
-      )
-
-      insert(
-        :token_transfer,
-        from_address: lincoln,
-        to_address: morty,
-        block: transaction.block,
-        transaction: transaction,
-        token_contract_address: contract_address
-      )
-
-      session
-      |> AddressPage.visit_page(morty)
-      |> assert_has(AddressPage.token_transfers(transaction, count: 1))
-      |> assert_has(AddressPage.token_transfer(transaction, lincoln, count: 1))
-      |> assert_has(AddressPage.token_transfer(transaction, morty, count: 1))
-      |> refute_has(AddressPage.token_transfer(transaction, taft, count: 1))
-    end
-
-    test "transactions with multiple token transfers shows only the first one by default", %{
-      addresses: addresses,
-      block: block,
-      session: session
-    } do
-      lincoln = addresses.lincoln
-      taft = addresses.taft
-
-      contract_address = insert(:contract_address)
-
-      insert(:token, contract_address: contract_address)
-
-      transaction =
-        :transaction
-        |> insert(from_address: lincoln, to_address: contract_address)
-        |> with_block(block)
-
-      insert_list(
-        3,
-        :token_transfer,
-        from_address: lincoln,
-        to_address: taft,
-        block: transaction.block,
-        transaction: transaction,
-        token_contract_address: contract_address
-      )
-
-      session
-      |> AddressPage.visit_page(lincoln)
-      |> assert_has(AddressPage.token_transfers(transaction, count: 1))
-    end
-
-    test "transaction with multiple token transfers shows all transfers if expanded", %{
-      addresses: addresses,
-      block: block,
-      session: session
-    } do
-      lincoln = addresses.lincoln
-      taft = addresses.taft
-
-      contract_address = insert(:contract_address)
-      insert(:token, contract_address: contract_address)
-
-      transaction =
-        :transaction
-        |> insert(from_address: lincoln, to_address: contract_address)
-        |> with_block(block)
-
-      insert_list(
-        3,
-        :token_transfer,
-        from_address: lincoln,
-        to_address: taft,
-        block: transaction.block,
-        transaction: transaction,
-        token_contract_address: contract_address
-      )
-
-      session
-      |> AddressPage.visit_page(lincoln)
-      |> click(AddressPage.token_transfers_expansion(transaction))
-      |> assert_has(AddressPage.token_transfers(transaction, count: 3))
-    end
-  end
-
-=======
->>>>>>> 813d42a0
-  describe "viewing token transfers from a specific token" do
-    test "list token transfers related to the address", %{
-      addresses: addresses,
-      block: block,
-      session: session
-    } do
-      lincoln = addresses.lincoln
-      taft = addresses.taft
-
-      contract_address = insert(:contract_address)
-      token = insert(:token, contract_address: contract_address)
-
-      transaction =
-        :transaction
-        |> insert(from_address: lincoln, to_address: contract_address)
-        |> with_block(block)
-
-      insert(
-        :token_transfer,
-        from_address: lincoln,
-        to_address: taft,
-        block: transaction.block,
         transaction: transaction,
         token_contract_address: contract_address
       )
@@ -476,7 +330,6 @@
         :token_transfer,
         from_address: lincoln,
         to_address: taft,
-        block: transaction.block,
         transaction: transaction,
         token_contract_address: contract_address
       )
@@ -495,7 +348,6 @@
         :token_transfer,
         from_address: lincoln,
         to_address: taft,
-        block: block,
         transaction: transaction_2,
         token_contract_address: contract_address_2
       )
