defmodule BlockScoutWeb.TransactionViewTest do
  use BlockScoutWeb.ConnCase, async: true

  alias Explorer.Chain.Wei
  alias Explorer.Repo
  alias BlockScoutWeb.{BlockView, TransactionView}

  describe "block_number/1" do
    test "returns pending text for pending transaction" do
      pending = insert(:transaction)

      assert "Block Pending" == TransactionView.block_number(pending)
    end

    test "returns block number for collated transaction" do
      block = insert(:block)

      transaction =
        :transaction
        |> insert()
        |> with_block(block)

      assert [
               view_module: BlockView,
               partial: "_link.html",
               block: _block
             ] = TransactionView.block_number(transaction)
    end
  end

  describe "block_timestamp/1" do
    test "returns timestamp of transaction for pending transaction" do
      pending = insert(:transaction)

      assert pending.inserted_at == TransactionView.block_timestamp(pending)
    end

    test "returns timestamp for block for collacted transaction" do
      block = insert(:block)

      transaction =
        :transaction
        |> insert()
        |> with_block(block)

      assert block.timestamp == TransactionView.block_timestamp(transaction)
    end
  end

  describe "processing_time_duration/2" do
    test "returns :pending if the transaction has no block" do
      transaction = build(:transaction, block: nil)

      assert TransactionView.processing_time_duration(transaction) == :pending
    end

    test "returns :unknown if the transaction has no `earliest_processing_start`" do
      block = insert(:block)

      transaction =
        :transaction
        |> insert(earliest_processing_start: nil)
        |> with_block(block)

      assert TransactionView.processing_time_duration(transaction) == :unknown
    end

    test "returns a single number when the timestamps are the same" do
      now = Timex.now()
      ten_seconds_ago = Timex.shift(now, seconds: -10)

      block = insert(:block, timestamp: now)

      transaction =
        :transaction
        |> insert(earliest_processing_start: ten_seconds_ago, inserted_at: ten_seconds_ago)
        |> with_block(block)

      assert TransactionView.processing_time_duration(transaction) == {:ok, "10 seconds"}
    end

    test "returns a range when the timestamps are not the same" do
      now = Timex.now()
      ten_seconds_ago = Timex.shift(now, seconds: -10)
      five_seconds_ago = Timex.shift(now, seconds: -5)

      block = insert(:block, timestamp: now)

      transaction =
        :transaction
        |> insert(earliest_processing_start: ten_seconds_ago, inserted_at: five_seconds_ago)
        |> with_block(block)

      assert TransactionView.processing_time_duration(transaction) == {:ok, "5-10 seconds"}
    end
  end

  describe "confirmations/2" do
    test "returns 0 if pending transaction" do
      transaction = build(:transaction, block: nil)

      assert 0 == TransactionView.confirmations(transaction, [])
    end

    test "returns string of number of blocks validated since subject block" do
      block = insert(:block)

      transaction =
        :transaction
        |> insert()
        |> with_block(block)

      assert "2" == TransactionView.confirmations(transaction, block_height: block.number + 1)
    end
  end

  describe "contract_creation?/1" do
    test "returns true if contract creation transaction" do
      assert TransactionView.contract_creation?(build(:transaction, to_address: nil))
    end

    test "returns false if not contract" do
      refute TransactionView.contract_creation?(build(:transaction))
    end
  end

  describe "formatted_fee/2" do
    test "pending transaction with no Receipt" do
      {:ok, gas_price} = Wei.cast(3_000_000_000)

      transaction =
        build(
          :transaction,
          gas: Decimal.new(3_000_000),
          gas_price: gas_price,
          gas_used: nil
        )

<<<<<<< HEAD
      expected_value = "Max of 0.009 REI"
=======
      expected_value = "Max of 0.009 ETH"
>>>>>>> 86940767
      assert expected_value == TransactionView.formatted_fee(transaction, denomination: :ether)
    end

    test "with fee" do
      {:ok, gas_price} = Wei.cast(3_000_000_000)
      transaction = build(:transaction, gas_price: gas_price, gas_used: Decimal.from_float(1_034_234.0))

<<<<<<< HEAD
      expected_value = "0.003102702 REI"
=======
      expected_value = "0.003102702 ETH"
>>>>>>> 86940767
      assert expected_value == TransactionView.formatted_fee(transaction, denomination: :ether)
    end
  end

  describe "formatted_result/1" do
    test "without block" do
      transaction =
        :transaction
        |> insert()
        |> Repo.preload(:block)

      status = TransactionView.transaction_status(transaction)
      assert TransactionView.formatted_result(status) == "Pending"
    end

    test "with block without status (pre-Byzantium/Ethereum Class)" do
      block = insert(:block)

      transaction =
        :transaction
        |> insert()
        |> with_block(block, status: nil)

      status = TransactionView.transaction_status(transaction)
      assert TransactionView.formatted_result(status) == "(Awaiting internal transactions for status)"
    end

    test "with receipt with status :ok" do
      gas = 2

      transaction =
        :transaction
        |> insert(gas: gas)
        |> with_block(gas_used: gas - 1, status: :ok)

      status = TransactionView.transaction_status(transaction)
      assert TransactionView.formatted_result(status) == "Success"
    end

    test "with block with status :error without internal transactions indexed" do
      block = insert(:block)

      transaction =
        :transaction
        |> insert()
        |> with_block(block, status: :error)

      insert(:pending_block_operation, block_hash: block.hash, fetch_internal_transactions: true)

      status = TransactionView.transaction_status(transaction)
      assert TransactionView.formatted_result(status) == "Error: (Awaiting internal transactions for reason)"
    end

    test "with block with status :error with internal transactions indexed uses `error`" do
      transaction =
        :transaction
        |> insert()
        |> with_block(status: :error, error: "Out of Gas")

      status = TransactionView.transaction_status(transaction)
      assert TransactionView.formatted_result(status) == "Error: Out of Gas"
    end
  end

  test "gas/1 returns the gas as a string" do
    assert "2" == TransactionView.gas(build(:transaction, gas: 2))
  end

  test "hash/1 returns the hash as a string" do
    assert "test" == TransactionView.hash(build(:transaction, hash: "test"))
  end

  describe "qr_code/1" do
    test "it returns an encoded value" do
      transaction = build(:transaction)
      assert {:ok, _} = Base.decode64(TransactionView.qr_code(transaction))
    end
  end

  describe "to_address_hash/1" do
    test "returns contract address for created contract transaction" do
      contract = insert(:contract_address)
      transaction = insert(:transaction, to_address: nil, created_contract_address: contract)
      assert contract.hash == TransactionView.to_address_hash(transaction)
    end

    test "returns hash for transaction" do
      transaction =
        :transaction
        |> insert(to_address: build(:address), created_contract_address: nil)
        |> Repo.preload([:created_contract_address, :to_address])

      assert TransactionView.to_address_hash(transaction) == transaction.to_address_hash
    end
  end

  describe "current_tab_name/1" do
    test "generates the correct tab name" do
      token_transfers_path = "/page/0xSom3tH1ng/token-transfers/?additional_params=blah"
      internal_transactions_path = "/page/0xSom3tH1ng/internal-transactions/?additional_params=blah"
      logs_path = "/page/0xSom3tH1ng/logs/?additional_params=blah"

      assert TransactionView.current_tab_name(token_transfers_path) == "Token Transfers"
      assert TransactionView.current_tab_name(internal_transactions_path) == "Internal Transactions"
      assert TransactionView.current_tab_name(logs_path) == "Logs"
    end
  end

  describe "aggregate_token_transfers/1" do
    test "aggregates token transfers" do
      transaction =
        :transaction
        |> insert()
        |> with_block()

      token_transfer = insert(:token_transfer, transaction: transaction, amount: Decimal.new(1))

      result = TransactionView.aggregate_token_transfers([token_transfer, token_transfer, token_transfer])

      assert Enum.count(result.transfers) == 1
      assert List.first(result.transfers).amount == Decimal.new(3)
    end

    test "does not aggregate NFT tokens" do
      transaction =
        :transaction
        |> insert()
        |> with_block()

      token = insert(:token)

      token_transfer1 = insert(:token_transfer, transaction: transaction, token: token, token_ids: [1], amount: nil)
      token_transfer2 = insert(:token_transfer, transaction: transaction, token: token, token_ids: [2], amount: nil)
      token_transfer3 = insert(:token_transfer, transaction: transaction, token: token, token_ids: [3], amount: nil)

      result = TransactionView.aggregate_token_transfers([token_transfer1, token_transfer2, token_transfer3])

      assert Enum.count(result.transfers) == 3
      assert List.first(result.transfers).amount == nil
    end
  end
end<|MERGE_RESOLUTION|>--- conflicted
+++ resolved
@@ -136,11 +136,7 @@
           gas_used: nil
         )
 
-<<<<<<< HEAD
       expected_value = "Max of 0.009 REI"
-=======
-      expected_value = "Max of 0.009 ETH"
->>>>>>> 86940767
       assert expected_value == TransactionView.formatted_fee(transaction, denomination: :ether)
     end
 
@@ -148,11 +144,7 @@
       {:ok, gas_price} = Wei.cast(3_000_000_000)
       transaction = build(:transaction, gas_price: gas_price, gas_used: Decimal.from_float(1_034_234.0))
 
-<<<<<<< HEAD
       expected_value = "0.003102702 REI"
-=======
-      expected_value = "0.003102702 ETH"
->>>>>>> 86940767
       assert expected_value == TransactionView.formatted_fee(transaction, denomination: :ether)
     end
   end
