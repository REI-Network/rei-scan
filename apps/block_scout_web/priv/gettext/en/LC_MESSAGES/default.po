--- conflicted
+++ resolved
@@ -585,11 +585,7 @@
 msgstr ""
 
 #, elixir-format
-<<<<<<< HEAD
-#: lib/block_scout_web/views/block_view.ex:90
-=======
 #: lib/block_scout_web/views/block_view.ex:70
->>>>>>> 4f340c7a
 msgid "Emission Reward"
 msgstr ""
 
@@ -1048,15 +1044,6 @@
 msgstr ""
 
 #, elixir-format
-<<<<<<< HEAD
-=======
-#: lib/block_scout_web/views/block_view.ex:60
-#: lib/block_scout_web/views/block_view.ex:65
-msgid "Miner Reward"
-msgstr ""
-
-#, elixir-format
->>>>>>> 4f340c7a
 #: lib/block_scout_web/templates/api_docs/_action_tile.html.eex:223
 msgid "Model"
 msgstr ""
@@ -1518,11 +1505,7 @@
 msgstr ""
 
 #, elixir-format
-<<<<<<< HEAD
-#: lib/block_scout_web/views/block_view.ex:94
-=======
 #: lib/block_scout_web/views/block_view.ex:74
->>>>>>> 4f340c7a
 msgid "Uncle Reward"
 msgstr ""
 
@@ -1904,12 +1887,6 @@
 msgstr ""
 
 #, elixir-format
-<<<<<<< HEAD
 #: lib/block_scout_web/views/block_view.ex:82
 msgid "Chore Reward"
-msgstr "POA Mania Reward"
-=======
-#: lib/block_scout_web/views/block_view.ex:62
-msgid "Chore Reward"
-msgstr ""
->>>>>>> 4f340c7a
+msgstr "POA Mania Reward"