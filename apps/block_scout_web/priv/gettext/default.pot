--- conflicted
+++ resolved
@@ -1693,7 +1693,6 @@
 msgstr ""
 
 #, elixir-format
-<<<<<<< HEAD
 #: lib/block_scout_web/templates/address/index.html.eex:22
 msgid " (page"
 msgstr ""
@@ -1712,7 +1711,8 @@
 #, elixir-format
 #: lib/block_scout_web/templates/address/index.html.eex:17
 msgid "Showing "
-=======
+msgstr ""
+
 #: lib/block_scout_web/templates/api_docs/eth_rpc.html.eex:14
 msgid " is recommended."
 msgstr ""
@@ -1816,5 +1816,4 @@
 #, elixir-format
 #: lib/block_scout_web/templates/layout/_network_selector.html.eex:12
 msgid "Use the search box to find a hosted network, or select from the list of available networks below."
->>>>>>> 23d6b2aa
 msgstr ""