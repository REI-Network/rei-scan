# This file is responsible for configuring your application
# and its dependencies with the aid of the Mix.Config module.
#
# This configuration file is loaded before any dependency and
# is restricted to this project.
use Mix.Config

# General application configuration
config :block_scout_web,
  namespace: BlockScoutWeb,
  ecto_repos: [Explorer.Repo],
  version: System.get_env("BLOCKSCOUT_VERSION"),
  release_link: System.get_env("RELEASE_LINK"),
  decompiled_smart_contract_token: System.get_env("DECOMPILED_SMART_CONTRACT_TOKEN")

config :block_scout_web, BlockScoutWeb.Chain,
  network: System.get_env("NETWORK"),
  subnetwork: System.get_env("SUBNETWORK"),
  network_icon: System.get_env("NETWORK_ICON"),
<<<<<<< HEAD
  logo: System.get_env("LOGO") || "/images/classic_ethereum_logo.svg",
=======
  logo: System.get_env("LOGO"),
  logo_footer: System.get_env("LOGO_FOOTER"),
>>>>>>> ed301116
  has_emission_funds: false

config :block_scout_web,
  link_to_other_explorers: System.get_env("LINK_TO_OTHER_EXPLORERS") == "true",
  other_explorers: %{
  "Etherhub" => "http://etherhub.io/",
  "Gastracker" => "http://gastracker.io/"
  },
  other_networks: System.get_env("SUPPORTED_CHAINS")

config :block_scout_web, BlockScoutWeb.Counters.BlocksIndexedCounter, enabled: true

# Configures the endpoint
config :block_scout_web, BlockScoutWeb.Endpoint,
  instrumenters: [BlockScoutWeb.Prometheus.Instrumenter, SpandexPhoenix.Instrumenter],
  url: [
    host: "localhost",
    path: System.get_env("NETWORK_PATH") || "/"
  ],
  render_errors: [view: BlockScoutWeb.ErrorView, accepts: ~w(html json)],
  pubsub: [name: BlockScoutWeb.PubSub, adapter: Phoenix.PubSub.PG2]

config :block_scout_web, BlockScoutWeb.Tracer,
  service: :block_scout_web,
  adapter: SpandexDatadog.Adapter,
  trace_key: :blockscout

# Configures gettext
config :block_scout_web, BlockScoutWeb.Gettext, locales: ~w(en), default_locale: "en"

config :block_scout_web, BlockScoutWeb.SocialMedia,
  twitter: "PoaNetwork",
  telegram: "poa_network",
  facebook: "PoaNetwork",
  instagram: "PoaNetwork"

config :ex_cldr,
  default_locale: "en",
  locales: ["en"],
  gettext: BlockScoutWeb.Gettext

config :logger, :block_scout_web,
  # keep synced with `config/config.exs`
  format: "$dateT$time $metadata[$level] $message\n",
  metadata:
    ~w(application fetcher request_id first_block_number last_block_number missing_block_range_count missing_block_count
       block_number step count error_count shrunk import_id transaction_id)a,
  metadata_filter: [application: :block_scout_web]

config :prometheus, BlockScoutWeb.Prometheus.Instrumenter,
  # override default for Phoenix 1.4 compatibility
  # * `:transport_name` to `:transport`
  # * remove `:vsn`
  channel_join_labels: [:channel, :topic, :transport],
  # override default for Phoenix 1.4 compatibility
  # * `:transport_name` to `:transport`
  # * remove `:vsn`
  channel_receive_labels: [:channel, :topic, :transport, :event]

config :spandex_phoenix, tracer: BlockScoutWeb.Tracer

config :wobserver,
  # return only the local node
  discovery: :none,
  mode: :plug

# Import environment specific config. This must remain at the bottom
# of this file so it overrides the configuration defined above.
import_config "#{Mix.env()}.exs"<|MERGE_RESOLUTION|>--- conflicted
+++ resolved
@@ -17,19 +17,15 @@
   network: System.get_env("NETWORK"),
   subnetwork: System.get_env("SUBNETWORK"),
   network_icon: System.get_env("NETWORK_ICON"),
-<<<<<<< HEAD
   logo: System.get_env("LOGO") || "/images/classic_ethereum_logo.svg",
-=======
-  logo: System.get_env("LOGO"),
   logo_footer: System.get_env("LOGO_FOOTER"),
->>>>>>> ed301116
   has_emission_funds: false
 
 config :block_scout_web,
   link_to_other_explorers: System.get_env("LINK_TO_OTHER_EXPLORERS") == "true",
   other_explorers: %{
-  "Etherhub" => "http://etherhub.io/",
-  "Gastracker" => "http://gastracker.io/"
+    "Etherhub" => "http://etherhub.io/",
+    "Gastracker" => "http://gastracker.io/"
   },
   other_networks: System.get_env("SUPPORTED_CHAINS")
 
