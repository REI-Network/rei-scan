import Config

# For development, we disable any cache and enable
# debugging and code reloading.
#
# The watchers configuration can be used to run external
# watchers to your application. For example, we use it
# with webpack to recompile .js and .css sources.

config :block_scout_web, BlockScoutWeb.Endpoint,
<<<<<<< HEAD
  secret_key_base:
    System.get_env("SECRET_KEY_BASE") || "RMgI4C1HSkxsEjdhtGMfwAHfyT6CKWXOgzCboJflfSm4jeAlic52io05KB6mqzc5",
  http: [
    port: port || 4000
  ],
  url: [
    scheme: "https",
    host: System.get_env("BLOCKSCOUT_HOST") || "localhost",
    path: System.get_env("NETWORK_PATH") || "/",
    api_path: System.get_env("API_PATH") || "/"
  ],
  https: [
    port: (port && port + 1) || 4001,
    cipher_suite: :strong,
    certfile: System.get_env("CERTFILE") || "priv/cert/selfsigned.pem",
    keyfile: System.get_env("KEYFILE") || "priv/cert/selfsigned_key.pem"
  ],
=======
>>>>>>> 86940767
  debug_errors: true,
  code_reloader: true,
  check_origin: false,
  watchers: [
    node: [
      "node_modules/webpack/bin/webpack.js",
      "--mode",
      "development",
      "--watch",
      cd: Path.expand("../assets", __DIR__)
    ]
  ]

# ## SSL Support
#
# In order to use HTTPS in development, a self-signed
# certificate can be generated by running the following
# command from your terminal:
#
#     openssl req -new -newkey rsa:4096 -days 365 -nodes -x509 -subj "/C=US/ST=Denial/L=Springfield/O=Dis/CN=www.example.com" -keyout priv/server.key -out priv/server.pem
#
# The `http:` config above can be replaced with:
#
#     https: [port: 4000, keyfile: "priv/server.key", certfile: "priv/server.pem"],
#
# If desired, both `http:` and `https:` keys can be
# configured to run both http and https servers on
# different ports.

# Watch static and templates for browser reloading.
config :block_scout_web, BlockScoutWeb.Endpoint,
  live_reload: [
    patterns: [
      ~r{priv/static/.*(js|css|png|jpeg|jpg|gif|svg)$},
      ~r{priv/gettext/.*(po)$},
      ~r{lib/block_scout_web/views/.*(ex)$},
      ~r{lib/block_scout_web/templates/.*(eex)$}
    ]
  ]

config :block_scout_web, BlockScoutWeb.Tracer, env: "dev", disabled?: true

config :logger, :block_scout_web,
  level: :debug,
  path: Path.absname("logs/dev/block_scout_web.log")

config :logger, :api,
  level: :debug,
  path: Path.absname("logs/dev/api.log"),
  metadata_filter: [fetcher: :api]

# Set a higher stacktrace during development. Avoid configuring such
# in production as building large stacktraces may be expensive.
config :phoenix, :stacktrace_depth, 20

config :block_scout_web, :captcha_helper, BlockScoutWeb.CaptchaHelper<|MERGE_RESOLUTION|>--- conflicted
+++ resolved
@@ -8,7 +8,6 @@
 # with webpack to recompile .js and .css sources.
 
 config :block_scout_web, BlockScoutWeb.Endpoint,
-<<<<<<< HEAD
   secret_key_base:
     System.get_env("SECRET_KEY_BASE") || "RMgI4C1HSkxsEjdhtGMfwAHfyT6CKWXOgzCboJflfSm4jeAlic52io05KB6mqzc5",
   http: [
@@ -26,8 +25,6 @@
     certfile: System.get_env("CERTFILE") || "priv/cert/selfsigned.pem",
     keyfile: System.get_env("KEYFILE") || "priv/cert/selfsigned_key.pem"
   ],
-=======
->>>>>>> 86940767
   debug_errors: true,
   code_reloader: true,
   check_origin: false,
