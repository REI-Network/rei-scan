## Current
- [#2000](https://github.com/poanetwork/blockscout/pull/2000) - docker/Makefile: always set a container name

### Features
- [#1963](https://github.com/poanetwork/blockscout/pull/1963) - added rinkeby theme and rinkeby logo
- [#1959](https://github.com/poanetwork/blockscout/pull/1959) - added goerli theme and goerli logo
- [#1928](https://github.com/poanetwork/blockscout/pull/1928) - pagination styles were updated
- [#1948](https://github.com/poanetwork/blockscout/pull/1948) - added ropsten theme and ropsten logo
- [#1940](https://github.com/poanetwork/blockscout/pull/1940) - qr modal button and background issue
- [#1936](https://github.com/poanetwork/blockscout/pull/1936) - added kovan, sokol themes and logos
- [#1925](https://github.com/poanetwork/blockscout/pull/1925) - added dai theme and logo
- [#1922](https://github.com/poanetwork/blockscout/pull/1922) - added ethereum classic theme and logo
- [#1907](https://github.com/poanetwork/blockscout/pull/1907) - dropdown color bug fix (lukso theme) and tooltip color bug fix
- [#1903](https://github.com/poanetwork/blockscout/pull/1903) - added rsk theme and rsk logo
- [#1895](https://github.com/poanetwork/blockscout/pull/1895) - add changes to poa theme and poa logo
- [#1812](https://github.com/poanetwork/blockscout/pull/1812) - add pagination to addresses page
- [#1874](https://github.com/poanetwork/blockscout/pull/1874) - add changes to ethereum theme and ethereum logo
- [#1815](https://github.com/poanetwork/blockscout/pull/1815) - able to search without prefix "0x"
- [#1813](https://github.com/poanetwork/blockscout/pull/1813) - add total blocks counter to the main page
- [#1806](https://github.com/poanetwork/blockscout/pull/1806) - verify contracts with a post request
- [#1857](https://github.com/poanetwork/blockscout/pull/1857) - Re-implement Geth JS internal transaction tracer in Elixir
- [#1859](https://github.com/poanetwork/blockscout/pull/1859) - feat: show raw transaction traces
- [#1920](https://github.com/poanetwork/blockscout/pull/1920) - fix: remove source code fields from list endpoint
- [#1876](https://github.com/poanetwork/blockscout/pull/1876) - async calculate a count of blocks
- [#1941](https://github.com/poanetwork/blockscout/pull/1941) - feat: add on demand fetching and stale attr to rpc
- [#1957](https://github.com/poanetwork/blockscout/pull/1957) - Calculate stakes ratio before insert pools
- [#1956](https://github.com/poanetwork/blockscout/pull/1956) - add logs tab to address
- [#1933](https://github.com/poanetwork/blockscout/pull/1933) - add eth_BlockNumber json rpc method
- [#1952](https://github.com/poanetwork/blockscout/pull/1952) - feat: exclude empty contracts by default
- [#1989](https://github.com/poanetwork/blockscout/pull/1989) - fix: consolidate address w/ balance one at a time
- [#1954](https://github.com/poanetwork/blockscout/pull/1954) - feat: use creation init on self destruct
<<<<<<< HEAD
- [#1974](https://github.com/poanetwork/blockscout/pull/1974) - feat: previous page button logic
=======
- [#2002](https://github.com/poanetwork/blockscout/pull/2002) - Get estimated count of blocks when cache is empty
>>>>>>> 8ed86408

### Fixes

- [#1944](https://github.com/poanetwork/blockscout/pull/1944) - fixed styles for token's dropdown.
- [#1926](https://github.com/poanetwork/blockscout/pull/1926) - status label alignment
- [#1829](https://github.com/poanetwork/blockscout/pull/1829) - Handle nil quantities in block decoding routine
- [#1830](https://github.com/poanetwork/blockscout/pull/1830) - Make block size field nullable
- [#1840](https://github.com/poanetwork/blockscout/pull/1840) - Handle case when total supply is nil
- [#1838](https://github.com/poanetwork/blockscout/pull/1838) - Block counter calculates only consensus blocks
- [#1849](https://github.com/poanetwork/blockscout/pull/1849) - Improve chains menu
- [#1869](https://github.com/poanetwork/blockscout/pull/1869) - Fix output and gas extraction in JS tracer for Geth
- [#1868](https://github.com/poanetwork/blockscout/pull/1868) - fix: logs list endpoint performance
- [#1822](https://github.com/poanetwork/blockscout/pull/1822) - Fix style breaks in decompiled contract code view
- [#1885](https://github.com/poanetwork/blockscout/pull/1885) - highlight reserved words in decompiled code
- [#1896](https://github.com/poanetwork/blockscout/pull/1896) - re-query tokens in top nav automplete
- [#1881](https://github.com/poanetwork/blockscout/pull/1881) - fix: store solc versions locally for performance
- [#1905](https://github.com/poanetwork/blockscout/pull/1905) - fix reorgs, uncles pagination
- [#1875](https://github.com/poanetwork/blockscout/pull/1875) - fix: resolve false positive constructor arguments
- [#1904](https://github.com/poanetwork/blockscout/pull/1904) - fix `BLOCK_COUNT_CACHE_TTL` env var type
- [#1898](https://github.com/poanetwork/blockscout/pull/1898) - check if the constructor has arguments before verifying constructor arguments
- [#1915](https://github.com/poanetwork/blockscout/pull/1915) - fallback to 2 latest evm versions
- [#1937](https://github.com/poanetwork/blockscout/pull/1937) - Check the presence of overlap[i] object before retrieving properties from it
- [#1960](https://github.com/poanetwork/blockscout/pull/1960) - do not remove bold text in decompiled contacts
- [#1917](https://github.com/poanetwork/blockscout/pull/1917) - Force block refetch if transaction is re-collated in a different block
- [#1992](https://github.com/poanetwork/blockscout/pull/1992) - fix: support https for wobserver polling
- [#1966](https://github.com/poanetwork/blockscout/pull/1966) - fix: add fields for contract filter performance

### Chore

- [#1814](https://github.com/poanetwork/blockscout/pull/1814) - Clear build artefacts script
- [#1837](https://github.com/poanetwork/blockscout/pull/1837) - Add -f flag to clear_build.sh script delete static folder
- [#1900](https://github.com/poanetwork/blockscout/pull/1900) - SUPPORTED_CHAINS ENV var
- [#1892](https://github.com/poanetwork/blockscout/pull/1892) - Remove temporary worker modules
- [#1958](https://github.com/poanetwork/blockscout/pull/1958) - Default value for release link env var
- [#1975](https://github.com/poanetwork/blockscout/pull/1975) - add log index to transaction view
- [#1988](https://github.com/poanetwork/blockscout/pull/1988) - Fix wrong parity tasks names in Circle CI

## 1.3.10-beta

### Features

- [#1807](https://github.com/poanetwork/blockscout/pull/1807) - New theming capabilites.
- [#1739](https://github.com/poanetwork/blockscout/pull/1739) - highlight decompiled source code
- [#1696](https://github.com/poanetwork/blockscout/pull/1696) - full-text search by tokens
- [#1742](https://github.com/poanetwork/blockscout/pull/1742) - Support RSK
- [#1777](https://github.com/poanetwork/blockscout/pull/1777) - show ERC-20 token transfer info on transaction page
- [#1770](https://github.com/poanetwork/blockscout/pull/1770) - set a websocket keepalive from config
- [#1789](https://github.com/poanetwork/blockscout/pull/1789) - add ERC-721 info to transaction overview page
- [#1801](https://github.com/poanetwork/blockscout/pull/1801) - Staking pools fetching

### Fixes

 - [#1724](https://github.com/poanetwork/blockscout/pull/1724) - Remove internal tx and token balance fetching from realtime fetcher
 - [#1727](https://github.com/poanetwork/blockscout/pull/1727) - add logs pagination in rpc api
 - [#1740](https://github.com/poanetwork/blockscout/pull/1740) - fix empty block time
 - [#1743](https://github.com/poanetwork/blockscout/pull/1743) - sort decompiled smart contracts in lexicographical order
 - [#1756](https://github.com/poanetwork/blockscout/pull/1756) - add today's token balance from the previous value
 - [#1769](https://github.com/poanetwork/blockscout/pull/1769) - add timestamp to block overview
 - [#1768](https://github.com/poanetwork/blockscout/pull/1768) - fix first block parameter
 - [#1778](https://github.com/poanetwork/blockscout/pull/1778) - Make websocket optional for realtime fetcher
 - [#1790](https://github.com/poanetwork/blockscout/pull/1790) - fix constructor arguments verification
 - [#1793](https://github.com/poanetwork/blockscout/pull/1793) - fix top nav autocomplete
 - [#1795](https://github.com/poanetwork/blockscout/pull/1795) - fix line numbers for decompiled contracts
 - [#1803](https://github.com/poanetwork/blockscout/pull/1803) - use coinmarketcap for total_supply by default
 - [#1802](https://github.com/poanetwork/blockscout/pull/1802) - make coinmarketcap's number of pages configurable
 - [#1799](https://github.com/poanetwork/blockscout/pull/1799) - Use eth_getUncleByBlockHashAndIndex for uncle block fetching
 - [#1531](https://github.com/poanetwork/blockscout/pull/1531) - docker: fix dockerFile for secp256k1 building
 - [#1835](https://github.com/poanetwork/blockscout/pull/1835) - fix: ignore `pong` messages without error

### Chore

 - [#1804](https://github.com/poanetwork/blockscout/pull/1804) - (Chore) Divide chains by Mainnet/Testnet in menu
 - [#1783](https://github.com/poanetwork/blockscout/pull/1783) - Update README with the chains that use Blockscout
 - [#1780](https://github.com/poanetwork/blockscout/pull/1780) - Update link to the Github repo in the footer
 - [#1757](https://github.com/poanetwork/blockscout/pull/1757) - Change twitter acc link to official Blockscout acc twitter
 - [#1749](https://github.com/poanetwork/blockscout/pull/1749) - Replace the link in the footer with the official POA announcements tg channel link
 - [#1718](https://github.com/poanetwork/blockscout/pull/1718) - Flatten indexer module hierarchy and supervisor tree
 - [#1753](https://github.com/poanetwork/blockscout/pull/1753) - Add a check mark to decompiled contract tab
 - [#1744](https://github.com/poanetwork/blockscout/pull/1744) - remove `0x0..0` from tests
 - [#1763](https://github.com/poanetwork/blockscout/pull/1763) - Describe indexer structure and list existing fetchers
 - [#1800](https://github.com/poanetwork/blockscout/pull/1800) - Disable lazy logging check in Credo


## 1.3.9-beta

### Features

 - [#1662](https://github.com/poanetwork/blockscout/pull/1662) - allow specifying number of optimization runs
 - [#1654](https://github.com/poanetwork/blockscout/pull/1654) - add decompiled code tab
 - [#1661](https://github.com/poanetwork/blockscout/pull/1661) - try to compile smart contract with the latest evm version
 - [#1665](https://github.com/poanetwork/blockscout/pull/1665) - Add contract verification RPC endpoint.
 - [#1706](https://github.com/poanetwork/blockscout/pull/1706) - allow setting update interval for addresses with b

### Fixes

 - [#1669](https://github.com/poanetwork/blockscout/pull/1669) - do not fail if multiple matching tokens are found
 - [#1691](https://github.com/poanetwork/blockscout/pull/1691) - decrease token metadata update interval
 - [#1688](https://github.com/poanetwork/blockscout/pull/1688) - do not fail if failure reason is atom
 - [#1692](https://github.com/poanetwork/blockscout/pull/1692) - exclude decompiled smart contract from encoding
 - [#1684](https://github.com/poanetwork/blockscout/pull/1684) - Discard child block with parent_hash not matching hash of imported block
 - [#1699](https://github.com/poanetwork/blockscout/pull/1699) - use seconds as transaction cache period measure
 - [#1697](https://github.com/poanetwork/blockscout/pull/1697) - fix failing in rpc if balance is empty
 - [#1711](https://github.com/poanetwork/blockscout/pull/1711) - rescue failing repo in block number cache update
 - [#1712](https://github.com/poanetwork/blockscout/pull/1712) - do not set contract code from transaction input
 - [#1714](https://github.com/poanetwork/blockscout/pull/1714) - fix average block time calculation

### Chore

 - [#1693](https://github.com/poanetwork/blockscout/pull/1693) - Add a checklist to the PR template


## 1.3.8-beta

### Features

 - [#1611](https://github.com/poanetwork/blockscout/pull/1611) - allow setting the first indexing block
 - [#1596](https://github.com/poanetwork/blockscout/pull/1596) - add endpoint to create decompiled contracts
 - [#1634](https://github.com/poanetwork/blockscout/pull/1634) - add transaction count cache

### Fixes

 - [#1630](https://github.com/poanetwork/blockscout/pull/1630) - (Fix) colour for release link in the footer
 - [#1621](https://github.com/poanetwork/blockscout/pull/1621) - Modify query to fetch failed contract creations
 - [#1614](https://github.com/poanetwork/blockscout/pull/1614) - Do not fetch burn address token balance
 - [#1639](https://github.com/poanetwork/blockscout/pull/1614) - Optimize token holder count updates when importing address current balances
 - [#1643](https://github.com/poanetwork/blockscout/pull/1643) - Set internal_transactions_indexed_at for empty blocks
 - [#1647](https://github.com/poanetwork/blockscout/pull/1647) - Fix typo in view
 - [#1650](https://github.com/poanetwork/blockscout/pull/1650) - Add petersburg evm version to smart contract verifier
 - [#1657](https://github.com/poanetwork/blockscout/pull/1657) - Force consensus loss for parent block if its hash mismatches parent_hash

### Chore


## 1.3.7-beta

### Features

### Fixes

 - [#1615](https://github.com/poanetwork/blockscout/pull/1615) - Add more logging to code fixer process
 - [#1613](https://github.com/poanetwork/blockscout/pull/1613) - Fix USD fee value
 - [#1577](https://github.com/poanetwork/blockscout/pull/1577) - Add process to fix contract with code
 - [#1583](https://github.com/poanetwork/blockscout/pull/1583) - Chunk JSON-RPC batches in case connection times out

### Chore

 - [#1610](https://github.com/poanetwork/blockscout/pull/1610) - Add PIRL to Readme

## 1.3.6-beta

### Features

 - [#1589](https://github.com/poanetwork/blockscout/pull/1589) - RPC endpoint to list addresses
 - [#1567](https://github.com/poanetwork/blockscout/pull/1567) - Allow setting different configuration just for realtime fetcher
 - [#1562](https://github.com/poanetwork/blockscout/pull/1562) - Add incoming transactions count to contract view
 - [#1608](https://github.com/poanetwork/blockscout/pull/1608) - Add listcontracts RPC Endpoint

### Fixes

 - [#1595](https://github.com/poanetwork/blockscout/pull/1595) - Reduce block_rewards in the catchup fetcher
 - [#1590](https://github.com/poanetwork/blockscout/pull/1590) - Added guard for fetching blocks with invalid number
 - [#1588](https://github.com/poanetwork/blockscout/pull/1588) - Fix usd value on address page
 - [#1586](https://github.com/poanetwork/blockscout/pull/1586) - Exact timestamp display
 - [#1581](https://github.com/poanetwork/blockscout/pull/1581) - Consider `creates` param when fetching transactions
 - [#1559](https://github.com/poanetwork/blockscout/pull/1559) - Change v column type for Transactions table

### Chore

 - [#1579](https://github.com/poanetwork/blockscout/pull/1579) - Add SpringChain to the list of Additional Chains Utilizing BlockScout
 - [#1578](https://github.com/poanetwork/blockscout/pull/1578) - Refine contributing procedure
 - [#1572](https://github.com/poanetwork/blockscout/pull/1572) - Add option to disable block rewards in indexer config


## 1.3.5-beta

### Features

 - [#1560](https://github.com/poanetwork/blockscout/pull/1560) - Allow executing smart contract functions in arbitrarily sized batches
 - [#1543](https://github.com/poanetwork/blockscout/pull/1543) - Use trace_replayBlockTransactions API for faster tracing
 - [#1558](https://github.com/poanetwork/blockscout/pull/1558) - Allow searching by token symbol
 - [#1551](https://github.com/poanetwork/blockscout/pull/1551) Exact date and time for Transaction details page
 - [#1547](https://github.com/poanetwork/blockscout/pull/1547) - Verify smart contracts with evm versions
 - [#1540](https://github.com/poanetwork/blockscout/pull/1540) - Fetch ERC721 token balances if sender is '0x0..0'
 - [#1539](https://github.com/poanetwork/blockscout/pull/1539) - Add the link to release in the footer
 - [#1519](https://github.com/poanetwork/blockscout/pull/1519) - Create contract methods
 - [#1496](https://github.com/poanetwork/blockscout/pull/1496) - Remove dropped/replaced transactions in pending transactions list
 - [#1492](https://github.com/poanetwork/blockscout/pull/1492) - Disable usd value for an empty exchange rate
 - [#1466](https://github.com/poanetwork/blockscout/pull/1466) - Decoding candidates for unverified contracts

### Fixes
 - [#1545](https://github.com/poanetwork/blockscout/pull/1545) - Fix scheduling of latest block polling in Realtime Fetcher
 - [#1554](https://github.com/poanetwork/blockscout/pull/1554) - Encode integer parameters when calling smart contract functions
 - [#1537](https://github.com/poanetwork/blockscout/pull/1537) - Fix test that depended on date
 - [#1534](https://github.com/poanetwork/blockscout/pull/1534) - Render a nicer error when creator cannot be determined
 - [#1527](https://github.com/poanetwork/blockscout/pull/1527) - Add index to value_fetched_at
 - [#1518](https://github.com/poanetwork/blockscout/pull/1518) - Select only distinct failed transactions
 - [#1516](https://github.com/poanetwork/blockscout/pull/1516) - Fix coin balance params reducer for pending transaction
 - [#1511](https://github.com/poanetwork/blockscout/pull/1511) - Set correct log level for production
 - [#1510](https://github.com/poanetwork/blockscout/pull/1510) - Fix test that fails every 1st day of the month
 - [#1509](https://github.com/poanetwork/blockscout/pull/1509) - Add index to blocks' consensus
 - [#1508](https://github.com/poanetwork/blockscout/pull/1508) - Remove duplicated indexes
 - [#1505](https://github.com/poanetwork/blockscout/pull/1505) - Use https instead of ssh for absinthe libs
 - [#1501](https://github.com/poanetwork/blockscout/pull/1501) - Constructor_arguments must be type `text`
 - [#1498](https://github.com/poanetwork/blockscout/pull/1498) - Add index for created_contract_address_hash in transactions
 - [#1493](https://github.com/poanetwork/blockscout/pull/1493) - Do not do work in process initialization
 - [#1487](https://github.com/poanetwork/blockscout/pull/1487) - Limit geth sync to 128 blocks
 - [#1484](https://github.com/poanetwork/blockscout/pull/1484) - Allow decoding input as utf-8
 - [#1479](https://github.com/poanetwork/blockscout/pull/1479) - Remove smoothing from coin balance chart

### Chore
 - [https://github.com/poanetwork/blockscout/pull/1532](https://github.com/poanetwork/blockscout/pull/1532) - Upgrade elixir to 1.8.1
 - [https://github.com/poanetwork/blockscout/pull/1553](https://github.com/poanetwork/blockscout/pull/1553) - Dockerfile: remove 1.7.1 version pin FROM bitwalker/alpine-elixir-phoenix
 - [https://github.com/poanetwork/blockscout/pull/1465](https://github.com/poanetwork/blockscout/pull/1465) - Resolve lodash security alert<|MERGE_RESOLUTION|>--- conflicted
+++ resolved
@@ -29,11 +29,8 @@
 - [#1952](https://github.com/poanetwork/blockscout/pull/1952) - feat: exclude empty contracts by default
 - [#1989](https://github.com/poanetwork/blockscout/pull/1989) - fix: consolidate address w/ balance one at a time
 - [#1954](https://github.com/poanetwork/blockscout/pull/1954) - feat: use creation init on self destruct
-<<<<<<< HEAD
 - [#1974](https://github.com/poanetwork/blockscout/pull/1974) - feat: previous page button logic
-=======
 - [#2002](https://github.com/poanetwork/blockscout/pull/2002) - Get estimated count of blocks when cache is empty
->>>>>>> 8ed86408
 
 ### Fixes
 
