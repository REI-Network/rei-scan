--- conflicted
+++ resolved
@@ -2,13 +2,10 @@
 
 ### Features
 
-<<<<<<< HEAD
+- [#3069](https://github.com/poanetwork/blockscout/pull/3069) - Make a link to address page on decoded constructor argument of address type
 - [#3067](https://github.com/poanetwork/blockscout/pull/3067) - Show proper title of the tile or container for token burnings/mintings instead of "Token Transfer"
+- [#3066](https://github.com/poanetwork/blockscout/pull/3066) - ERC-721 token instance page: link to token added
 - [#3065](https://github.com/poanetwork/blockscout/pull/3065) - Transactions history chart
-=======
-- [#3069](https://github.com/poanetwork/blockscout/pull/3069) - Make a link to address page on decoded constructor argument of address type
-- [#3066](https://github.com/poanetwork/blockscout/pull/3066) - ERC-721 token instance page: link to token added
->>>>>>> 0c3c583f
 
 ### Fixes
 
